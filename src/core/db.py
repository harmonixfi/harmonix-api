from datetime import datetime
from sqlalchemy import func
from sqlmodel import Session, create_engine, select

import crud
from core.config import settings
from models.points_multiplier_config import PointsMultiplierConfig
from models.pps_history import PricePerShareHistory
from models.referralcodes import ReferralCode
from models.reward_sessions import RewardSessions
from models.user import User
from models.user_points import UserPoints
from models.vault_performance import VaultPerformance
from models.vaults import NetworkChain, Vault

engine = create_engine(str(settings.SQLALCHEMY_DATABASE_URI))


# make sure all SQLModel models are imported (models) before initializing DB
# otherwise, SQLModel might fail to initialize relationships properly
# for more details: https://github.com/tiangolo/full-stack-fastapi-postgresql/issues/28


def init_pps_history(session: Session, vault: Vault):
    cnt = session.exec(
        select(func.count())
        .select_from(PricePerShareHistory)
        .where(PricePerShareHistory.vault_id == vault.id)
    ).one()

    if cnt == 0:
        pps_history_data = [
            PricePerShareHistory(
                datetime=datetime(2024, 1, 31), price_per_share=1, vault_id=vault.id
            )
        ]

        for pps in pps_history_data:
            session.add(pps)

        session.commit()


def seed_stablecoin_pps_history(session: Session, vault: Vault):
    cnt = session.exec(select(func.count()).select_from(PricePerShareHistory)).one()
    if cnt == 0:
        pps_history_data = [
            PricePerShareHistory(
                datetime=datetime(2024, 1, 31), price_per_share=1, vault_id=vault.id
            ),
            PricePerShareHistory(
                datetime=datetime(2024, 2, 9), price_per_share=1.0000, vault_id=vault.id
            ),
            PricePerShareHistory(
                datetime=datetime(2024, 2, 16),
                price_per_share=1.043481,
                vault_id=vault.id,
            ),
            PricePerShareHistory(
                datetime=datetime(2024, 2, 23),
                price_per_share=1.066503,
                vault_id=vault.id,
            ),
            PricePerShareHistory(
                datetime=datetime(2024, 3, 1),
                price_per_share=1.151802,
                vault_id=vault.id,
            ),
        ]

        for pps in pps_history_data:
            session.add(pps)

        session.commit()


def seed_vault_performance(stablecoin_vault: Vault, session):
    cnt = session.exec(select(func.count()).select_from(VaultPerformance)).one()
    if cnt == 0:
        if stablecoin_vault:
            vault_performances = [
                VaultPerformance(
                    datetime=datetime(2024, 2, 9),
                    total_locked_value=650.469078,
                    apy_1m=0,
                    apy_1w=0,
                    benchmark=2454.89,
                    pct_benchmark=1.451064143,
                    vault_id=stablecoin_vault.id,
                ),
                VaultPerformance(
                    datetime=datetime(2024, 2, 16),
                    total_locked_value=1148.814994,
                    apy_1m=67.89769076,
                    apy_1w=821.4619023,
                    benchmark=2822.835139,
                    pct_benchmark=16.65668528,
                    vault_id=stablecoin_vault.id,
                ),
                VaultPerformance(
                    datetime=datetime(2024, 2, 23),
                    total_locked_value=1175.957697,
                    apy_1m=118.9935637,
                    apy_1w=212.2583925,
                    benchmark=3028.727421,
                    pct_benchmark=23.37528042,
                    vault_id=stablecoin_vault.id,
                ),
                VaultPerformance(
                    datetime=datetime(2024, 3, 1),
                    total_locked_value=1253.815827,
                    apy_1m=458.8042689,
                    apy_1w=5440.514972,
                    benchmark=3366.58661,
                    pct_benchmark=37.13798215,
                    vault_id=stablecoin_vault.id,
                ),
            ]

            for vp in vault_performances:
                session.add(vp)

        session.commit()


def seed_users(session: Session):
    cnt = session.exec(select(func.count()).select_from(User)).one()
    if cnt == 0:
        users = [
            User(
                wallet_address="0x1111111111111111111111111111111111111111",
            ),
            User(
                wallet_address="0x2222222222222222222222222222222222222222",
            ),
            User(
                wallet_address="0x3333333333333333333333333333333333333333",
            ),
        ]
        for user in users:
            existing_user = session.exec(
                select(User).where(User.wallet_address == user.wallet_address)
            ).first()
            if not existing_user:
                session.add(user)
    session.commit()


def seed_referral_codes(session: Session):
    cnt = session.exec(select(func.count()).select_from(ReferralCode)).one()
    if cnt == 0:
        users = session.exec(select(User)).all()
        user_ids = [user.user_id for user in users]
        referral_codes = [
            ReferralCode(
                user_id=user_ids[0],
                code="referral1",
                usage_limit=50,
            ),
            ReferralCode(
                user_id=user_ids[1],
                code="referral2",
                usage_limit=50,
            ),
            ReferralCode(
                user_id=user_ids[2],
                code="referral3",
                usage_limit=50,
            ),
        ]
        for referral_code in referral_codes:
            session.add(referral_code)
    session.commit()


def seed_reward_sessions(session: Session):
    cnt = session.exec(select(func.count()).select_from(RewardSessions)).one()
    if cnt == 0:
<<<<<<< HEAD
        vault = session.exec(select(Vault)).first()
        points = [
            UserPoints(
                vault_id=vault.id,
                wallet_address="0x1111111111111111111111111111111111111111",
                points=100,
                partner_name="Harmonix",
                created_at=datetime.now(),
                updated_at=datetime.now(),
            ),
            UserPoints(
                vault_id=vault.id,
                wallet_address="0x1111111111111111111111111111111111111111",
                points=200,
                partner_name="Harmonix",
                created_at=datetime.now(),
                updated_at=datetime.now(),
            ),
            UserPoints(
                vault_id=vault.id,
                wallet_address="0x1111111111111111111111111111111111111111",
                points=300,
                partner_name="Harmonix",
                created_at=datetime.now(),
                updated_at=datetime.now(),
            ),
=======
        reward_sessions = [
            RewardSessions(
                session_name="Session 1",
                start_date=datetime(2024, 1, 1),
                partner_name="Harmoix",
            )
>>>>>>> fa93897e
        ]
        for reward_session in reward_sessions:
            session.add(reward_session)
    session.commit()
<<<<<<< HEAD
    
def seed_points_multiplier_configs(session: Session):
    cnt = session.exec(select(func.count()).select_from(PointsMultiplierConfig)).one()
    if cnt == 0:
        vaults = session.exec(select(Vault)).all()
        for vault in vaults:
            multiplier = 1
            if "restaking" in vault.slug:
                multiplier = 1.5
            points_multiplier_config = PointsMultiplierConfig(
                vault_id=vault.id,
                multiplier=multiplier,
                created_at=datetime.now(),
            )
            session.add(points_multiplier_config)
    session.commit()
=======

>>>>>>> fa93897e

def init_db(session: Session) -> None:
    # Create initial data
    vaults = [
        Vault(
            name="Options Wheel Vault",
            vault_capacity=4 * 1e6,
            vault_currency="USDC",
            contract_address=settings.ROCKONYX_STABLECOIN_ADDRESS,
            slug="options-wheel-vault",
        ),
        Vault(
            name="Delta Neutral Vault",
            vault_capacity=4 * 1e6,
            vault_currency="USDC",
            contract_address=settings.ROCKONYX_DELTA_NEUTRAL_VAULT_ADDRESS,
            slug="delta-neutral-vault",
        ),
        Vault(
            name="Restaking Delta Neutral Vault",
            vault_capacity=4 * 1e6,
            vault_currency="USDC",
            contract_address=settings.ROCKONYX_RENZO_ZIRCUIT_RESTAKING_DELTA_NEUTRAL_VAULT_ADDRESS,
            slug="renzo-zircuit-restaking-delta-neutral-vault",
            routes="['renzo', 'zircuit']",
            category="points",
            network_chain=NetworkChain.ethereum,
        ),
        Vault(
            name="Restaking Delta Neutral Vault",
            vault_capacity=4 * 1e6,
            vault_currency="USDC",
            contract_address=settings.ROCKONYX_KELPDAO_ARB_RESTAKING_DELTA_NEUTRAL_VAULT_ADDRESS,
            slug="kelpdao-restaking-delta-neutral-vault",
            routes="['kelpdao']",
            category="points",
            network_chain=NetworkChain.arbitrum_one,
        ),
    ]

    for vault in vaults:
        existing_vault = session.exec(
            select(Vault).where(Vault.slug == vault.slug)
        ).first()
        if not existing_vault:
            session.add(vault)

    session.commit()

    # Seed data for VaultPerformance for Stablecoin Vault
    stablecoin_vault = session.exec(
        select(Vault).where(Vault.name == "Options Wheel Vault")
    ).first()

    seed_vault_performance(stablecoin_vault, session)
    seed_stablecoin_pps_history(session, stablecoin_vault)
    seed_users(session)
    seed_referral_codes(session)
<<<<<<< HEAD
    seed_points(session)
    seed_points_multiplier_configs(session)
=======
    seed_reward_sessions(session)

>>>>>>> fa93897e
    renzo_zircuit_restaking = session.exec(
        select(Vault).where(Vault.slug == "renzo-zircuit-restaking-delta-neutral-vault")
    ).first()
    init_pps_history(session, renzo_zircuit_restaking)

    renzo_zircuit_restaking = session.exec(
        select(Vault).where(Vault.slug == "kelpdao-restaking-delta-neutral-vault")
    ).first()
    init_pps_history(session, renzo_zircuit_restaking)<|MERGE_RESOLUTION|>--- conflicted
+++ resolved
@@ -176,65 +176,16 @@
 def seed_reward_sessions(session: Session):
     cnt = session.exec(select(func.count()).select_from(RewardSessions)).one()
     if cnt == 0:
-<<<<<<< HEAD
-        vault = session.exec(select(Vault)).first()
-        points = [
-            UserPoints(
-                vault_id=vault.id,
-                wallet_address="0x1111111111111111111111111111111111111111",
-                points=100,
-                partner_name="Harmonix",
-                created_at=datetime.now(),
-                updated_at=datetime.now(),
-            ),
-            UserPoints(
-                vault_id=vault.id,
-                wallet_address="0x1111111111111111111111111111111111111111",
-                points=200,
-                partner_name="Harmonix",
-                created_at=datetime.now(),
-                updated_at=datetime.now(),
-            ),
-            UserPoints(
-                vault_id=vault.id,
-                wallet_address="0x1111111111111111111111111111111111111111",
-                points=300,
-                partner_name="Harmonix",
-                created_at=datetime.now(),
-                updated_at=datetime.now(),
-            ),
-=======
         reward_sessions = [
             RewardSessions(
                 session_name="Session 1",
                 start_date=datetime(2024, 1, 1),
                 partner_name="Harmoix",
             )
->>>>>>> fa93897e
         ]
         for reward_session in reward_sessions:
             session.add(reward_session)
     session.commit()
-<<<<<<< HEAD
-    
-def seed_points_multiplier_configs(session: Session):
-    cnt = session.exec(select(func.count()).select_from(PointsMultiplierConfig)).one()
-    if cnt == 0:
-        vaults = session.exec(select(Vault)).all()
-        for vault in vaults:
-            multiplier = 1
-            if "restaking" in vault.slug:
-                multiplier = 1.5
-            points_multiplier_config = PointsMultiplierConfig(
-                vault_id=vault.id,
-                multiplier=multiplier,
-                created_at=datetime.now(),
-            )
-            session.add(points_multiplier_config)
-    session.commit()
-=======
-
->>>>>>> fa93897e
 
 def init_db(session: Session) -> None:
     # Create initial data
@@ -293,13 +244,8 @@
     seed_stablecoin_pps_history(session, stablecoin_vault)
     seed_users(session)
     seed_referral_codes(session)
-<<<<<<< HEAD
-    seed_points(session)
-    seed_points_multiplier_configs(session)
-=======
     seed_reward_sessions(session)
 
->>>>>>> fa93897e
     renzo_zircuit_restaking = session.exec(
         select(Vault).where(Vault.slug == "renzo-zircuit-restaking-delta-neutral-vault")
     ).first()
