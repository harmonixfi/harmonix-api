--- conflicted
+++ resolved
@@ -57,7 +57,6 @@
                 .order_by(Reward.start_date)
             )
             rewards = session.exec(reward_query).all()
-<<<<<<< HEAD
             is_already_in_101_campaign = False
             for reward in rewards:
                 if reward.campaign_name == campaign_101.name:
@@ -66,12 +65,6 @@
                     break
             last_reward = rewards[-1]
             if rewards is None:
-=======
-            if not rewards:
-                logger.debug(
-                    "No rewards found for referrer %s, skipping.", referral.referrer_id
-                )
->>>>>>> 0688489a
                 continue
 
             last_reward = rewards[-1]
@@ -85,7 +78,6 @@
                         referral.referrer_id,
                     )
                     last_reward.status = constants.Status.CLOSED
-<<<<<<< HEAD
                     new_reward = Reward(
                         user_id=referral.referrer_id,
                         referral_code_id=referral.referral_code_id,
@@ -96,49 +88,6 @@
                     )
                     session.add(new_reward)
                     session.commit()
-=======
-
-                    referrer_query = select(User).where(
-                        User.user_id == referral.referrer_id
-                    )
-                    referrer = session.exec(referrer_query).first()
-                    if referrer is None:
-                        logger.debug(
-                            "No referrer found with ID %s, skipping.",
-                            referral.referrer_id,
-                        )
-                        continue
-
-                    new_reward = None
-                    if (
-                        referrer.tier == constants.UserTier.KOL.value
-                        or referrer.tier == constants.UserTier.PARTNER.value
-                    ):
-                        new_reward = Reward(
-                            user_id=referral.referrer_id,
-                            referral_code_id=referral.referral_code_id,
-                            reward_percentage=constants.REWARD_KOL_AND_PARTNER_DEFAULT_PERCENTAGE,
-                            start_date=current_time,
-                            end_date=None,
-                            campaign_name=constants.Campaign.KOL_AND_PARTNER.value,
-                        )
-                    else:
-                        new_reward = Reward(
-                            user_id=referral.referrer_id,
-                            referral_code_id=referral.referral_code_id,
-                            reward_percentage=constants.REWARD_DEFAULT_PERCENTAGE,
-                            start_date=current_time,
-                            end_date=None,
-                            campaign_name=constants.Campaign.DEFAULT.value,
-                        )
-
-                    session.add(new_reward)
-                    session.commit()
-                    logger.debug(
-                        "New reward added for referrer %s", referral.referrer_id
-                    )
-                unique_referrers.append(referral.referrer_id)
->>>>>>> 0688489a
                 continue
             if is_already_in_101_campaign:
                 continue
@@ -246,11 +195,6 @@
 if __name__ == "__main__":
     setup_logging_to_file("reward_distribution_job", logger=logger, level=logging.DEBUG)
     current_time = datetime.now(timezone.utc)
-<<<<<<< HEAD
-    distribute_referral_101_rewards(current_time)
-    distribute_kol_and_partner_rewards(current_time)
-=======
     logger.info("Job started at %s", current_time)
     distribute_referral_101_rewards(current_time)
-    logger.info("Job finished at %s", datetime.now(timezone.utc))
->>>>>>> 0688489a
+    distribute_kol_and_partner_rewards(current_time)