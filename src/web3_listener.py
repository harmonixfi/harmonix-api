--- conflicted
+++ resolved
@@ -331,12 +331,8 @@
             w3 = init_web3()
             continue
         except Exception as e:
-<<<<<<< HEAD
-            if e["code"] == -32000 and e["message"] == "filter not found":
-=======
             logger.error(e)
             if "-32000" in str(e) and "filter not found" in str(e):
->>>>>>> 5440b0b0
                 logger.info("Filter not found. Retrying...")
             else:
                 logger.info(f"Error occurred: {e}")
