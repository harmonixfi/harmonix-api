import datetime
from typing import List

from fastapi import APIRouter, HTTPException, Query
from sqlalchemy import func
from sqlmodel import Session, select
from web3 import Web3

from bg_tasks.utils import calculate_roi
from core.abi_reader import read_abi
from models.user_points import UserPoints
from models.user_portfolio import PositionStatus
from models.vaults import VaultCategory
import schemas
from api.api_v1.deps import SessionDep
from models import Vault, UserPortfolio
from schemas import Position
from core.config import settings
from core import constants
from services.market_data import get_price
from utils.json_encoder import custom_encoder

router = APIRouter()

rockonyx_stablecoin_vault_abi = read_abi("RockOnyxStableCoin")
rockonyx_delta_neutral_vault_abi = read_abi("RockOnyxDeltaNeutralVault")
solv_vault_abi = read_abi("solv")
pendlehedging_vault_abi = read_abi("pendlehedging")
rethink_vault_abi = read_abi("rethink_yield_v2")


def create_vault_contract(vault: Vault):
    w3 = Web3(Web3.HTTPProvider(constants.NETWORK_RPC_URLS[vault.network_chain]))

    if vault.category == VaultCategory.real_yield_v2:
        contract = w3.eth.contract(
            address=vault.contract_address, abi=rethink_vault_abi
        )
    elif vault.strategy_name == constants.DELTA_NEUTRAL_STRATEGY:
        contract = w3.eth.contract(
            address=vault.contract_address, abi=rockonyx_delta_neutral_vault_abi
        )
    elif vault.strategy_name == constants.OPTIONS_WHEEL_STRATEGY:
        contract = w3.eth.contract(
            address=vault.contract_address, abi=rockonyx_stablecoin_vault_abi
        )
    elif vault.slug == constants.SOLV_VAULT_SLUG:
        contract = w3.eth.contract(address=vault.contract_address, abi=solv_vault_abi)
    elif vault.strategy_name == constants.PENDLE_HEDGING_STRATEGY:
        contract = w3.eth.contract(
            address=vault.contract_address, abi=pendlehedging_vault_abi
        )
    else:
        raise HTTPException(status_code=400, detail="Invalid vault strategy")

    return contract


def get_user_earned_points(
    session: Session, position: UserPortfolio
) -> List[schemas.EarnedPoints]:
    user_points = session.exec(
        select(
            UserPoints.partner_name.label("partner_name"),
            func.sum(UserPoints.points).label("points"),
        )
        .where(UserPoints.vault_id == position.vault_id)
        .where(UserPoints.wallet_address == position.user_address.lower())
        .group_by(UserPoints.partner_name)
    ).all()
    earned_points = []
    for user_point in user_points:
        earned_points.append(
            schemas.EarnedPoints(
                name=user_point.partner_name,
                point=user_point.points,
                created_at=None,
            )
        )

    return earned_points


@router.get("/{user_address}", response_model=schemas.Portfolio)
async def get_portfolio_info(
    session: SessionDep,
    user_address: str,
    vault_id: str = Query(None, description="Vault Id"),
):
    statement = (
        select(UserPortfolio)
        .where(UserPortfolio.user_address == user_address.lower())
        .where(UserPortfolio.status == PositionStatus.ACTIVE)
    )
    if vault_id:
        statement = statement.where(UserPortfolio.vault_id == vault_id)

    user_positions = session.exec(statement).all()

    if user_positions is None or len(user_positions) == 0:
        portfolio = schemas.Portfolio(total_balance=0, pnl=0, positions=[])
        return portfolio

    positions: List[Position] = []
    total_balance = 0.0
    for pos in user_positions:
        vault = session.exec(select(Vault).where(Vault.id == pos.vault_id)).one()

        vault_contract = create_vault_contract(vault)

        position = Position(
            id=pos.id,
            vault_id=pos.vault_id,
            user_address=pos.user_address,
            vault_address=vault.contract_address,
            total_balance=pos.total_balance,
            init_deposit=(
                pos.init_deposit + pos.pending_withdrawal * pos.entry_price
                if pos.pending_withdrawal
                else pos.init_deposit
            ),
            entry_price=pos.entry_price,
            pnl=pos.pnl,
            status=pos.status,
            pending_withdrawal=pos.pending_withdrawal,
            vault_name=vault.name,
            vault_currency=vault.vault_currency,
            current_round=vault.current_round,
            monthly_apy=vault.monthly_apy,
            weekly_apy=vault.weekly_apy,
            slug=vault.slug,
            initiated_withdrawal_at=custom_encoder(pos.initiated_withdrawal_at),
            points=get_user_earned_points(session, pos),
            vault_network=vault.network_chain,
        )

        if vault.category == VaultCategory.real_yield_v2:
            price_per_share = vault_contract.functions.pricePerShare().call()
            shares = vault_contract.functions.balanceOf(
                Web3.to_checksum_address(user_address)
            ).call()
            shares = shares / 10**18
            price_per_share = price_per_share / 10**18
        elif vault.strategy_name in {
            constants.DELTA_NEUTRAL_STRATEGY,
            constants.PENDLE_HEDGING_STRATEGY,
        }:
            price_per_share = vault_contract.functions.pricePerShare().call()
            shares = vault_contract.functions.balanceOf(
                Web3.to_checksum_address(user_address)
            ).call()
            shares = shares / 10**6
            price_per_share = price_per_share / 10**6
        elif vault.slug == constants.SOLV_VAULT_SLUG:
            price_per_share = vault_contract.functions.pricePerShare().call()
            shares = vault_contract.functions.balanceOf(
                Web3.to_checksum_address(user_address)
            ).call()
            shares = shares / 10**18
            price_per_share = price_per_share / 10**8
        else:
            # calculate next Friday from today
            position.next_close_round_date = (
                datetime.datetime.now()
                + datetime.timedelta(days=(4 - datetime.datetime.now().weekday()) % 7)
            ).replace(hour=8, minute=0, second=0)

            price_per_share = vault_contract.functions.pricePerShare().call()
            shares = vault_contract.functions.balanceOf(
                Web3.to_checksum_address(user_address)
            ).call()
            shares = shares / 10**6
            price_per_share = price_per_share / 10**6

        pending_withdrawal = pos.pending_withdrawal if pos.pending_withdrawal else 0
        
        if vault.category == VaultCategory.real_yield_v2:
            position.total_balance = (
                (shares * price_per_share) + 
                (pos.pending_deposit) + 
                (pending_withdrawal * price_per_share)
            )
        else:
            position.total_balance = (
                shares * price_per_share + 
                pending_withdrawal * price_per_share
            )

        position.pnl = position.total_balance - position.init_deposit
<<<<<<< HEAD

        try:
            holding_period = (datetime.datetime.now() - pos.trade_start_date).days
            position.apy = calculate_roi(
                position.total_balance,
                position.init_deposit,
                days=holding_period if holding_period > 0 else 1,
            )
            position.apy *= 100
        except:
            position.apy = 0
=======
        
        holding_period = (datetime.datetime.now() - pos.trade_start_date).days
        # Ensure non-negative PNL and APY for first 10 days
        if holding_period <= 10:
            position.pnl = max(position.pnl, 0)
        
        position.apy = calculate_roi(
            position.total_balance,
            position.init_deposit,
            days=holding_period if holding_period > 0 else 1,
        )
        position.apy *= 100
        
        # Ensure non-negative APY for first 10 days
        if holding_period <= 10:
            position.total_balance = position.init_deposit
            position.apy = max(position.apy, 0)
>>>>>>> e7c41cd5

        if vault.slug == constants.SOLV_VAULT_SLUG:
            btc_price = get_price("BTCUSDT")
            total_balance += position.total_balance * btc_price
        else:
            total_balance += position.total_balance

        # encode datetime
        position.trade_start_date = custom_encoder(pos.trade_start_date)
        position.next_close_round_date = custom_encoder(vault.next_close_round_date)

        positions.append(position)

    total_deposit = 0
    for position in positions:
        if position.slug == constants.SOLV_VAULT_SLUG:
            total_deposit += position.init_deposit * get_price("BTCUSDT")
        else:
            total_deposit += position.init_deposit

    pnl = (total_balance / total_deposit - 1) * 100

    portfolio = schemas.Portfolio(
        total_balance=total_balance, pnl=pnl, positions=positions
    )
    return portfolio


@router.get("/{user_address}/total-points", response_model=schemas.PortfolioPoint)
async def get_total_points(session: SessionDep, user_address: str):
    user_points = session.exec(
        select(
            UserPoints.partner_name.label("partner_name"),
            func.sum(UserPoints.points).label("points"),
        )
        .where(UserPoints.wallet_address == user_address.lower())
        .group_by(UserPoints.partner_name)
    ).all()
    earned_points = []
    for user_point in user_points:
        earned_points.append(
            schemas.EarnedPoints(
                name=user_point.partner_name,
                point=user_point.points,
                created_at=None,
            )
        )

    return schemas.PortfolioPoint(points=earned_points)<|MERGE_RESOLUTION|>--- conflicted
+++ resolved
@@ -187,19 +187,6 @@
             )
 
         position.pnl = position.total_balance - position.init_deposit
-<<<<<<< HEAD
-
-        try:
-            holding_period = (datetime.datetime.now() - pos.trade_start_date).days
-            position.apy = calculate_roi(
-                position.total_balance,
-                position.init_deposit,
-                days=holding_period if holding_period > 0 else 1,
-            )
-            position.apy *= 100
-        except:
-            position.apy = 0
-=======
         
         holding_period = (datetime.datetime.now() - pos.trade_start_date).days
         # Ensure non-negative PNL and APY for first 10 days
@@ -217,7 +204,6 @@
         if holding_period <= 10:
             position.total_balance = position.init_deposit
             position.apy = max(position.apy, 0)
->>>>>>> e7c41cd5
 
         if vault.slug == constants.SOLV_VAULT_SLUG:
             btc_price = get_price("BTCUSDT")
