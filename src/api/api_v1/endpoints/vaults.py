from datetime import datetime, timedelta, timezone
import json
from typing import List, Optional
import uuid

import numpy as np
import pandas as pd
from fastapi import APIRouter, Depends, HTTPException, Query
from sqlalchemy import bindparam, func, text
from sqlmodel import Session, and_, select, or_
from web3 import Web3

from models.pps_history import PricePerShareHistory
from models.reward_distribution_config import RewardDistributionConfig
from models.reward_distribution_history import RewardDistributionHistory
from models.user_rewards import UserRewards
from models.vault_apy_breakdown import VaultAPYBreakdown
from models.whitelist_wallets import WhitelistWallet
import schemas
from api.api_v1.deps import SessionDep
from core import constants
from models import PointDistributionHistory, Vault
from models.vault_performance import VaultPerformance
from models.vaults import NetworkChain, VaultCategory, VaultMetadata
from schemas.pps_history_response import PricePerShareHistoryResponse
from schemas.vault import GroupSchema, SupportedNetwork
from schemas.vault_metadata_response import VaultMetadataResponse
from services import kelpgain_service
from core.config import settings
from services.vault_rewards_service import VaultRewardsService

router = APIRouter()


def _update_vault_apy(vault: Vault, session: Session) -> schemas.Vault:
    schema_vault = schemas.Vault.model_validate(vault)
    if vault.strategy_name == constants.OPTIONS_WHEEL_STRATEGY:
        schema_vault.apy = vault.ytd_apy
    else:
        schema_vault.apy = vault.monthly_apy
    return schema_vault


def _get_last_price_per_share(session: Session, vault_id: uuid.UUID) -> float:
    latest_pps = session.exec(
        select(PricePerShareHistory)
        .where(PricePerShareHistory.vault_id == vault_id)
        .order_by(PricePerShareHistory.datetime.desc())
    ).first()

    return latest_pps.price_per_share if latest_pps else 0.0


def get_vault_earned_point_by_partner(
    session: Session, vault: Vault, partner_name: str
) -> PointDistributionHistory:
    """
    Get the latest PointDistributionHistory record for the given vault_id and partner name.

    If the partner name is 'HARMONIX', it also includes points from 'HARMONIX_MKT'.

    Args:
        session (Session): The database session used to execute queries.
        vault (Vault): The vault instance for which the points are being retrieved.
        partner_name (str): The name of the partner for which to retrieve the points.

    Returns:
        PointDistributionHistory: The latest PointDistributionHistory record for the specified vault and partner.
        If no record is found, a new instance is returned with zero points.
    """

    statement = (
        select(PointDistributionHistory)
        .where(
            PointDistributionHistory.vault_id == vault.id,
            PointDistributionHistory.partner_name == partner_name,
        )
        .order_by(PointDistributionHistory.created_at.desc())
    )
    point_dist_hist = session.exec(statement).first()

    mkt_point: float = 0
    if partner_name == constants.HARMONIX:
        statement_mtk = (
            select(PointDistributionHistory.point)
            .where(
                PointDistributionHistory.vault_id == vault.id,
                PointDistributionHistory.partner_name == constants.HARMONIX_MKT,
            )
            .order_by(PointDistributionHistory.created_at.desc())
        )
        point_dist_hist_mkt = session.exec(statement_mtk).first()
        mkt_point = point_dist_hist_mkt if point_dist_hist_mkt else 0

    if point_dist_hist is None:
        if partner_name == constants.HARMONIX:
            return PointDistributionHistory(
                vault_id=vault.id, partner_name=constants.HARMONIX, point=mkt_point
            )
        return PointDistributionHistory(
            vault_id=vault.id, partner_name=partner_name, point=0.0
        )

    if partner_name == constants.HARMONIX:
        point_dist_hist.point += mkt_point

    return point_dist_hist


def _get_vault_earned_reward_by_partner(
    session: Session, vault: Vault, partner_name: str
) -> RewardDistributionHistory:
    """
    Retrieve the latest RewardDistributionHistory record for a given vault and partner.

    Args:
        session (Session): The database session.
        vault (Vault): The vault instance.
        partner_name (str): The partner name.

    Returns:
        RewardDistributionHistory: The latest reward distribution history record. Returns a new instance with zero reward if no records are found.
    """
    statement = (
        select(RewardDistributionHistory)
        .where(
            RewardDistributionHistory.vault_id == vault.id,
            RewardDistributionHistory.partner_name == partner_name,
        )
        .order_by(RewardDistributionHistory.created_at.desc())
    )
    reward_dist_hist = session.exec(statement).first()
    return reward_dist_hist


def _get_name_token_reward(session: Session, vault: Vault) -> str:
    """
    Retrieve the reward token name for a given vault.

    Args:
        session (Session): The database session.
        vault (Vault): The vault instance.

    Returns:
        str: The reward token name. Returns an empty string if no reward token is found.
    """
    statement = select(RewardDistributionConfig.reward_token).where(
        RewardDistributionConfig.vault_id == vault.id
    )
    reward_token = session.exec(statement).first()

    return reward_token


def get_earned_points(session: Session, vault: Vault) -> List[schemas.EarnedPoints]:
    routes = json.loads(vault.routes) if vault.routes is not None else []
<<<<<<< HEAD
    partners = routes + [constants.HARMONIX]
=======
    partners = routes + [
        constants.HARMONIX,
    ]
>>>>>>> 1456d85a

    if vault.network_chain == NetworkChain.base:
        partners.append(constants.BSX)

    if vault.strategy_name == constants.PENDLE_HEDGING_STRATEGY:
        if vault.slug == constants.PENDLE_RSETH_26DEC24_SLUG:
            partners.append(constants.HYPERLIQUID)

    if vault.slug == constants.KELPDAO_GAIN_VAULT_SLUG:
        kelpgain_partners = [
            constants.EARNED_POINT_LINEA,
            constants.EARNED_POINT_SCROLL,
            constants.EARNED_POINT_KARAK,
            constants.EARNED_POINT_INFRA_PARTNER,
        ]
        partners.extend(kelpgain_partners)

    earned_points = []
    for partner in partners:
        point_dist_hist = get_vault_earned_point_by_partner(session, vault, partner)

        if partner != constants.PARTNER_KELPDAOGAIN:
            earned_points.append(
                schemas.EarnedPoints(
                    name=point_dist_hist.partner_name,
                    point=point_dist_hist.point,
                    created_at=point_dist_hist.created_at,
                )
            )

    return earned_points


def get_earned_rewards(session: Session, vault: Vault) -> List[schemas.EarnedRewards]:

    earned_rewards = []
    if vault.slug in [
        constants.PENDLE_RSETH_26JUN25_SLUG,
        # constants.HYPE_DELTA_NEUTRAL_SLUG,
    ]:
        reward = _get_vault_earned_reward_by_partner(session, vault, constants.HARMONIX)
        token_reward = _get_name_token_reward(session=session, vault=vault)
        if reward:
            earned_rewards.append(
                schemas.EarnedRewards(
                    name=token_reward,
                    rewards=reward.total_reward,
                    created_at=reward.created_at,
                )
            )
        else:
            earned_rewards.append(
                schemas.EarnedRewards(
                    name=token_reward,
                    rewards=0,
                    created_at=datetime.now(),
                )
            )

    return earned_rewards


@router.get("/", response_model=List[schemas.GroupSchema])
async def get_all_vaults(
    session: SessionDep,
    category: VaultCategory = Query(None),
    network_chain: NetworkChain = Query(None),
    tags: Optional[List[str]] = Query(None),
):
    statement = select(Vault).where(Vault.is_active == True).order_by(Vault.order)

    conditions = []
    if category:
        conditions.append(Vault.category == category)

    if network_chain:
        conditions.append(Vault.network_chain == network_chain)

    if tags:
        # Adjust the filter for tags stored as a serialized string
        tags_conditions = [Vault.tags.contains(tag) for tag in tags]
        conditions.append(or_(*tags_conditions))
    else:
        conditions.append(~Vault.tags.contains("ended"))

    if conditions:
        statement = statement.where(and_(*conditions))

    vaults = session.exec(statement).all()
    grouped_vaults = {}
    for vault in vaults:
        group_id = vault.group_id or vault.id
        schema_vault = _update_vault_apy(vault, session=session)
        schema_vault.points = get_earned_points(session, vault)
        schema_vault.rewards = get_earned_rewards(session, vault)

        schema_vault.price_per_share = _get_last_price_per_share(
            session=session, vault_id=vault.id
        )

        if (vault.vault_group and vault.vault_group.default_vault_id == vault.id) or (
            not vault.vault_group
        ):
            schema_vault.is_default = True

        if group_id not in grouped_vaults:
            grouped_vaults[group_id] = {
                "id": group_id,
                "name": vault.vault_group.name if vault.vault_group else vault.name,
                "tvl": schema_vault.tvl or 0,
                "apy": schema_vault.apy or 0,
                "default_vault_id": (
                    vault.vault_group.default_vault_id if vault.vault_group else None
                ),
                "vaults": [schema_vault],
                "points": {},
                "rewards": {},
            }
        else:
            grouped_vaults[group_id]["vaults"].append(schema_vault)
            grouped_vaults[group_id]["tvl"] += vault.tvl or 0
            if vault.vault_group and vault.vault_group.default_vault_id == vault.id:
                grouped_vaults[group_id]["apy"] = schema_vault.apy or 0

        # Aggregate points for each partner
        for point in schema_vault.points:
            if point.name in grouped_vaults[group_id]["points"]:
                grouped_vaults[group_id]["points"][point.name] += point.point
            else:
                grouped_vaults[group_id]["points"][point.name] = point.point

        # Aggregate rewards for each partner
        for reward in schema_vault.rewards:
            if reward.name in grouped_vaults[group_id]["rewards"]:
                grouped_vaults[group_id]["rewards"][reward.name] += reward.rewards
            else:
                grouped_vaults[group_id]["rewards"][reward.name] = reward.rewards

    groups = [
        GroupSchema(
            id=group["id"],
            name=group["name"],
            tvl=group["tvl"],
            apy=group["apy"],
            vaults=group["vaults"],
            points=[
                schemas.EarnedPoints(name=partner, point=points)
                for partner, points in group["points"].items()
            ],
            rewards=[
                schemas.EarnedRewards(name=token_name, rewards=rewards)
                for token_name, rewards in group["rewards"].items()
            ],
        )
        for group in grouped_vaults.values()
    ]
    return groups


@router.get("/{vault_slug}", response_model=schemas.Vault)
async def get_vault_info(session: SessionDep, vault_slug: str):
    statement = select(Vault).where(Vault.slug == vault_slug)
    vault = session.exec(statement).first()
    if vault is None:
        raise HTTPException(
            status_code=400,
            detail="The data not found in the database.",
        )

    schema_vault = _update_vault_apy(vault, session=session)
    schema_vault.points = get_earned_points(session, vault)
    schema_vault.rewards = get_earned_rewards(session, vault)

    # Check if the vault is part of a group
    if vault.vault_group:
        # Query all vaults in the group
        group_vaults_statement = (
            select(Vault).where(Vault.group_id == vault.group_id).where(Vault.is_active)
        )
        group_vaults = session.exec(group_vaults_statement).all()

        # Get the selected network chain of all vaults in the group
        selected_networks = {
            v.network_chain: SupportedNetwork(chain=v.network_chain, vault_slug=v.slug)
            for v in group_vaults
            if v.network_chain
        }
        schema_vault.supported_networks = list(selected_networks.values())
    else:
        # If the vault doesn't have a group, get the network of this vault
        schema_vault.supported_networks = (
            [SupportedNetwork(chain=vault.network_chain, vault_slug=vault.slug)]
            if vault.network_chain
            else []
        )

    return schema_vault


@router.get("/{vault_slug}/performance")
async def get_vault_performance(session: SessionDep, vault_slug: str):
    # Get the VaultPerformance records for the given vault_id
    statement = select(Vault).where(Vault.slug == vault_slug)
    vault = session.exec(statement).first()
    if vault is None:
        raise HTTPException(
            status_code=400,
            detail="The data not found in the database.",
        )

    perf_hist = session.exec(
        select(VaultPerformance)
        .where(VaultPerformance.vault_id == vault.id)
        .order_by(VaultPerformance.datetime.asc())
    ).all()
    if len(perf_hist) == 0:
        return {"date": [], "apy": []}

    # Convert the list of VaultPerformance objects to a DataFrame
    pps_history_df = pd.DataFrame([vars(rec) for rec in perf_hist])

    # Rename the datetime column to date
    pps_history_df.rename(columns={"datetime": "date"}, inplace=True)

    if vault.strategy_name == constants.DELTA_NEUTRAL_STRATEGY:
        pps_history_df["apy"] = pps_history_df["apy_1m"]

    # if vault.network_chain in {NetworkChain.arbitrum_one, NetworkChain.base}:
    #     pps_history_df = pps_history_df[["date", "apy"]].copy()

    #     # resample pps_history_df to daily frequency
    #     pps_history_df["date"] = pd.to_datetime(pps_history_df["date"])
    #     pps_history_df.set_index("date", inplace=True)
    #     pps_history_df = pps_history_df.resample("D").mean()
    #     pps_history_df.ffill(inplace=True)

    #     if (
    #         len(pps_history_df) >= 7 * 2
    #     ):  # we will make sure the normalized series enough to plot
    #         # calculate ma 7 days pps_history_df['apy']
    #         pps_history_df["apy"] = pps_history_df["apy"].rolling(window=7).mean()

    elif vault.strategy_name == constants.OPTIONS_WHEEL_STRATEGY:
        pps_history_df["apy"] = pps_history_df["apy_ytd"]
    else:
        pps_history_df["apy"] = pps_history_df["apy_1m"]

    # Convert the date column to string format
    pps_history_df.reset_index(inplace=True)
    # Filter for the last month
    one_month_ago = datetime.now(tz=timezone.utc) - timedelta(days=30)
    pps_history_df = pps_history_df[pps_history_df["date"] >= one_month_ago]
    pps_history_df["date"] = pps_history_df["date"].dt.strftime("%Y-%m-%dT%H:%M:%S")
    pps_history_df.fillna(0, inplace=True)

    # Convert the DataFrame to a dictionary and return it
    return pps_history_df[["date", "apy"]].to_dict(orient="list")


@router.get("/apy/performance/chart")
async def get_vault_performance_chart(session: SessionDep):
    # Get the VaultPerformance records for the given vault_id
    vaults = session.exec(select(Vault).where(Vault.is_active)).all()

    perf_hist = session.exec(
        select(VaultPerformance)
        .where(VaultPerformance.vault_id.in_([vault.id for vault in vaults]))
        .order_by(VaultPerformance.datetime.asc())
    ).all()
    if len(perf_hist) == 0:
        return []

    # Convert the list of VaultPerformance objects to a DataFrame
    pps_history_df = pd.DataFrame([vars(rec) for rec in perf_hist])

    # Rename the datetime column to date
    pps_history_df.rename(columns={"datetime": "date"}, inplace=True)
    result = []
    result_df = []
    for vault in vaults:
        # Filter for this vault's performance history
        vault_df = pps_history_df[pps_history_df["vault_id"] == vault.id].copy()

        if vault.strategy_name == constants.DELTA_NEUTRAL_STRATEGY:

            vault_df["apy"] = vault_df["apy_1m"]

        # if vault.network_chain in {NetworkChain.arbitrum_one, NetworkChain.base}:
        #     vault_df = vault_df[["date", "apy"]].copy()

        #     # Resample to daily frequency
        #     vault_df["date"] = pd.to_datetime(vault_df["date"])
        #     vault_df.set_index("date", inplace=True)
        #     vault_df = vault_df.resample("D").mean()
        #     vault_df.ffill(inplace=True)

        #     # Ensure enough data for plotting and calculate a 7-day rolling average
        #     if len(vault_df) >= 7 * 2:
        #         vault_df["apy"] = vault_df["apy"].rolling(window=7).mean()

        elif vault.strategy_name == constants.OPTIONS_WHEEL_STRATEGY:
            vault_df["apy"] = vault_df["apy_ytd"]
        else:
            vault_df["apy"] = vault_df["apy_1m"]

        if "vault_id" not in vault_df.columns:
            vault_df["vault_id"] = vault.id

        # Convert date column to string format
        vault_df.reset_index(inplace=True)
        # Filter for the last month
        one_month_ago = datetime.now(tz=timezone.utc) - timedelta(days=30)
        vault_df = vault_df[vault_df["date"] >= one_month_ago]
        vault_df["date"] = vault_df["date"].dt.strftime("%Y-%m-%dT%H:%M:%S")
        vault_df.fillna(0, inplace=True)
        result_df.append(vault_df)

        # Group by date and aggregate apy and vault_id
    group_df = pd.concat(result_df)
    grouped_results = (
        group_df.groupby("date")
        .apply(lambda x: x[["apy", "vault_id"]].to_dict(orient="records"))
        .reset_index(name="values")
    )
    # Append each vault's result to the final result list
    if "date" in grouped_results.columns and "values" in grouped_results.columns:
        if len(grouped_results["date"]) == len(grouped_results["values"]):
            # Append each vault's result to the final result list
            for date, values in zip(grouped_results["date"], grouped_results["values"]):
                result.append({"date": date, "values": values})

    return result


@router.get("/apy-breakdown/{vault_id}")
def get_apy_breakdown(session: SessionDep, vault_id: str):
    statement = select(Vault).where(Vault.id == vault_id)
    vault = session.exec(statement).first()
    if vault is None:
        raise HTTPException(
            status_code=400,
            detail="The data not found in the database.",
        )

    statement = select(VaultAPYBreakdown).where(VaultAPYBreakdown.vault_id == vault_id)
    vault_apy = session.exec(statement).first()
    if vault_apy is None:
        return {}

    # Aggregate all components into a single dictionary
    data = {
        component.component_name.lower(): component.component_apy
        for component in vault_apy.apy_components
    }
    data["apy"] = vault_apy.total_apy
    return data


@router.get("/metrics/{vault_id}", response_model=VaultMetadataResponse)
def get_vault_metadata(session: SessionDep, vault_id: str):
    # Retrieve the vault
    vault = session.exec(select(Vault).where(Vault.id == vault_id)).first()
    if not vault:
        raise HTTPException(
            status_code=404,  # Use 404 to indicate "not found"
            detail="Vault not found in the database.",
        )

    # Retrieve the vault metadata
    vault_metadata = session.exec(
        select(VaultMetadata).where(VaultMetadata.vault_id == vault_id)
    ).first()

    if not vault_metadata:
        return {}

    # Aggregate all components into a single dictionary
    return VaultMetadataResponse(
        vault_id=vault_metadata.vault_id,
        borrow_apr=vault_metadata.borrow_apr,
        health_factor=vault_metadata.health_factor,
        leverage=vault_metadata.leverage,
        open_position_size=vault_metadata.open_position_size,
        last_updated=vault_metadata.last_updated,
    )


@router.get("/{vault_id}/pps-histories")
def get_pps_histories(
    session: SessionDep,
    vault_id: uuid.UUID,
    start_date: Optional[str] = Query(
        None, description="Start date in YYYY-MM-DD format"
    ),
    end_date: Optional[str] = Query(None, description="End date in YYYY-MM-DD format"),
):
    # Define the raw SQL query with placeholders
    raw_query = text(
        """
        SELECT  
            pps.id,
            pps.vault_id,
            pps.price_per_share,
            pps.datetime
        FROM 
            pps_history pps
        INNER JOIN 
            vaults v ON v.id = pps.vault_id
        WHERE 
            v.is_active = TRUE
            AND pps.vault_id = :vault_id
            AND (CAST(:start_date AS TIMESTAMP) IS NULL OR pps.datetime >= CAST(:start_date AS TIMESTAMP))
            AND (CAST(:end_date AS TIMESTAMP) IS NULL OR pps.datetime <= CAST(:end_date AS TIMESTAMP))
        ORDER BY 
            pps.datetime
        """
    )

    # Execute the query with parameters
    result = session.exec(
        raw_query.bindparams(
            bindparam("vault_id", value=vault_id),
            bindparam(
                "start_date",
                value=datetime.strptime(start_date, "%Y-%m-%d") if start_date else None,
            ),
            bindparam(
                "end_date",
                value=datetime.strptime(end_date, "%Y-%m-%d") if end_date else None,
            ),
        )
    ).all()

    # Map query result to response model
    response = [
        PricePerShareHistoryResponse(
            id=row.id,
            vault_id=row.vault_id,
            price_per_share=row.price_per_share,
            datetime=row.datetime,
        )
        for row in result
    ]

    return response


@router.get("/{slug}/whitelist-wallets", response_model=List[str])
async def get_whitelist_wallets(slug: str, session: SessionDep):
    """
    Returns a list of whitelisted wallet addresses for a specific vault
    """
    statement = select(WhitelistWallet).where(WhitelistWallet.vault_slug == slug)
    whitelist_wallets = session.exec(statement).all()

    # Convert addresses to checksum format
    return [
        Web3.to_checksum_address(wallet.wallet_address) for wallet in whitelist_wallets
    ]
<|MERGE_RESOLUTION|>--- conflicted
+++ resolved
@@ -1,622 +1,616 @@
-from datetime import datetime, timedelta, timezone
-import json
-from typing import List, Optional
-import uuid
-
-import numpy as np
-import pandas as pd
-from fastapi import APIRouter, Depends, HTTPException, Query
-from sqlalchemy import bindparam, func, text
-from sqlmodel import Session, and_, select, or_
-from web3 import Web3
-
-from models.pps_history import PricePerShareHistory
-from models.reward_distribution_config import RewardDistributionConfig
-from models.reward_distribution_history import RewardDistributionHistory
-from models.user_rewards import UserRewards
-from models.vault_apy_breakdown import VaultAPYBreakdown
-from models.whitelist_wallets import WhitelistWallet
-import schemas
-from api.api_v1.deps import SessionDep
-from core import constants
-from models import PointDistributionHistory, Vault
-from models.vault_performance import VaultPerformance
-from models.vaults import NetworkChain, VaultCategory, VaultMetadata
-from schemas.pps_history_response import PricePerShareHistoryResponse
-from schemas.vault import GroupSchema, SupportedNetwork
-from schemas.vault_metadata_response import VaultMetadataResponse
-from services import kelpgain_service
-from core.config import settings
-from services.vault_rewards_service import VaultRewardsService
-
-router = APIRouter()
-
-
-def _update_vault_apy(vault: Vault, session: Session) -> schemas.Vault:
-    schema_vault = schemas.Vault.model_validate(vault)
-    if vault.strategy_name == constants.OPTIONS_WHEEL_STRATEGY:
-        schema_vault.apy = vault.ytd_apy
-    else:
-        schema_vault.apy = vault.monthly_apy
-    return schema_vault
-
-
-def _get_last_price_per_share(session: Session, vault_id: uuid.UUID) -> float:
-    latest_pps = session.exec(
-        select(PricePerShareHistory)
-        .where(PricePerShareHistory.vault_id == vault_id)
-        .order_by(PricePerShareHistory.datetime.desc())
-    ).first()
-
-    return latest_pps.price_per_share if latest_pps else 0.0
-
-
-def get_vault_earned_point_by_partner(
-    session: Session, vault: Vault, partner_name: str
-) -> PointDistributionHistory:
-    """
-    Get the latest PointDistributionHistory record for the given vault_id and partner name.
-
-    If the partner name is 'HARMONIX', it also includes points from 'HARMONIX_MKT'.
-
-    Args:
-        session (Session): The database session used to execute queries.
-        vault (Vault): The vault instance for which the points are being retrieved.
-        partner_name (str): The name of the partner for which to retrieve the points.
-
-    Returns:
-        PointDistributionHistory: The latest PointDistributionHistory record for the specified vault and partner.
-        If no record is found, a new instance is returned with zero points.
-    """
-
-    statement = (
-        select(PointDistributionHistory)
-        .where(
-            PointDistributionHistory.vault_id == vault.id,
-            PointDistributionHistory.partner_name == partner_name,
-        )
-        .order_by(PointDistributionHistory.created_at.desc())
-    )
-    point_dist_hist = session.exec(statement).first()
-
-    mkt_point: float = 0
-    if partner_name == constants.HARMONIX:
-        statement_mtk = (
-            select(PointDistributionHistory.point)
-            .where(
-                PointDistributionHistory.vault_id == vault.id,
-                PointDistributionHistory.partner_name == constants.HARMONIX_MKT,
-            )
-            .order_by(PointDistributionHistory.created_at.desc())
-        )
-        point_dist_hist_mkt = session.exec(statement_mtk).first()
-        mkt_point = point_dist_hist_mkt if point_dist_hist_mkt else 0
-
-    if point_dist_hist is None:
-        if partner_name == constants.HARMONIX:
-            return PointDistributionHistory(
-                vault_id=vault.id, partner_name=constants.HARMONIX, point=mkt_point
-            )
-        return PointDistributionHistory(
-            vault_id=vault.id, partner_name=partner_name, point=0.0
-        )
-
-    if partner_name == constants.HARMONIX:
-        point_dist_hist.point += mkt_point
-
-    return point_dist_hist
-
-
-def _get_vault_earned_reward_by_partner(
-    session: Session, vault: Vault, partner_name: str
-) -> RewardDistributionHistory:
-    """
-    Retrieve the latest RewardDistributionHistory record for a given vault and partner.
-
-    Args:
-        session (Session): The database session.
-        vault (Vault): The vault instance.
-        partner_name (str): The partner name.
-
-    Returns:
-        RewardDistributionHistory: The latest reward distribution history record. Returns a new instance with zero reward if no records are found.
-    """
-    statement = (
-        select(RewardDistributionHistory)
-        .where(
-            RewardDistributionHistory.vault_id == vault.id,
-            RewardDistributionHistory.partner_name == partner_name,
-        )
-        .order_by(RewardDistributionHistory.created_at.desc())
-    )
-    reward_dist_hist = session.exec(statement).first()
-    return reward_dist_hist
-
-
-def _get_name_token_reward(session: Session, vault: Vault) -> str:
-    """
-    Retrieve the reward token name for a given vault.
-
-    Args:
-        session (Session): The database session.
-        vault (Vault): The vault instance.
-
-    Returns:
-        str: The reward token name. Returns an empty string if no reward token is found.
-    """
-    statement = select(RewardDistributionConfig.reward_token).where(
-        RewardDistributionConfig.vault_id == vault.id
-    )
-    reward_token = session.exec(statement).first()
-
-    return reward_token
-
-
-def get_earned_points(session: Session, vault: Vault) -> List[schemas.EarnedPoints]:
-    routes = json.loads(vault.routes) if vault.routes is not None else []
-<<<<<<< HEAD
-    partners = routes + [constants.HARMONIX]
-=======
-    partners = routes + [
-        constants.HARMONIX,
-    ]
->>>>>>> 1456d85a
-
-    if vault.network_chain == NetworkChain.base:
-        partners.append(constants.BSX)
-
-    if vault.strategy_name == constants.PENDLE_HEDGING_STRATEGY:
-        if vault.slug == constants.PENDLE_RSETH_26DEC24_SLUG:
-            partners.append(constants.HYPERLIQUID)
-
-    if vault.slug == constants.KELPDAO_GAIN_VAULT_SLUG:
-        kelpgain_partners = [
-            constants.EARNED_POINT_LINEA,
-            constants.EARNED_POINT_SCROLL,
-            constants.EARNED_POINT_KARAK,
-            constants.EARNED_POINT_INFRA_PARTNER,
-        ]
-        partners.extend(kelpgain_partners)
-
-    earned_points = []
-    for partner in partners:
-        point_dist_hist = get_vault_earned_point_by_partner(session, vault, partner)
-
-        if partner != constants.PARTNER_KELPDAOGAIN:
-            earned_points.append(
-                schemas.EarnedPoints(
-                    name=point_dist_hist.partner_name,
-                    point=point_dist_hist.point,
-                    created_at=point_dist_hist.created_at,
-                )
-            )
-
-    return earned_points
-
-
-def get_earned_rewards(session: Session, vault: Vault) -> List[schemas.EarnedRewards]:
-
-    earned_rewards = []
-    if vault.slug in [
-        constants.PENDLE_RSETH_26JUN25_SLUG,
-        # constants.HYPE_DELTA_NEUTRAL_SLUG,
-    ]:
-        reward = _get_vault_earned_reward_by_partner(session, vault, constants.HARMONIX)
-        token_reward = _get_name_token_reward(session=session, vault=vault)
-        if reward:
-            earned_rewards.append(
-                schemas.EarnedRewards(
-                    name=token_reward,
-                    rewards=reward.total_reward,
-                    created_at=reward.created_at,
-                )
-            )
-        else:
-            earned_rewards.append(
-                schemas.EarnedRewards(
-                    name=token_reward,
-                    rewards=0,
-                    created_at=datetime.now(),
-                )
-            )
-
-    return earned_rewards
-
-
-@router.get("/", response_model=List[schemas.GroupSchema])
-async def get_all_vaults(
-    session: SessionDep,
-    category: VaultCategory = Query(None),
-    network_chain: NetworkChain = Query(None),
-    tags: Optional[List[str]] = Query(None),
-):
-    statement = select(Vault).where(Vault.is_active == True).order_by(Vault.order)
-
-    conditions = []
-    if category:
-        conditions.append(Vault.category == category)
-
-    if network_chain:
-        conditions.append(Vault.network_chain == network_chain)
-
-    if tags:
-        # Adjust the filter for tags stored as a serialized string
-        tags_conditions = [Vault.tags.contains(tag) for tag in tags]
-        conditions.append(or_(*tags_conditions))
-    else:
-        conditions.append(~Vault.tags.contains("ended"))
-
-    if conditions:
-        statement = statement.where(and_(*conditions))
-
-    vaults = session.exec(statement).all()
-    grouped_vaults = {}
-    for vault in vaults:
-        group_id = vault.group_id or vault.id
-        schema_vault = _update_vault_apy(vault, session=session)
-        schema_vault.points = get_earned_points(session, vault)
-        schema_vault.rewards = get_earned_rewards(session, vault)
-
-        schema_vault.price_per_share = _get_last_price_per_share(
-            session=session, vault_id=vault.id
-        )
-
-        if (vault.vault_group and vault.vault_group.default_vault_id == vault.id) or (
-            not vault.vault_group
-        ):
-            schema_vault.is_default = True
-
-        if group_id not in grouped_vaults:
-            grouped_vaults[group_id] = {
-                "id": group_id,
-                "name": vault.vault_group.name if vault.vault_group else vault.name,
-                "tvl": schema_vault.tvl or 0,
-                "apy": schema_vault.apy or 0,
-                "default_vault_id": (
-                    vault.vault_group.default_vault_id if vault.vault_group else None
-                ),
-                "vaults": [schema_vault],
-                "points": {},
-                "rewards": {},
-            }
-        else:
-            grouped_vaults[group_id]["vaults"].append(schema_vault)
-            grouped_vaults[group_id]["tvl"] += vault.tvl or 0
-            if vault.vault_group and vault.vault_group.default_vault_id == vault.id:
-                grouped_vaults[group_id]["apy"] = schema_vault.apy or 0
-
-        # Aggregate points for each partner
-        for point in schema_vault.points:
-            if point.name in grouped_vaults[group_id]["points"]:
-                grouped_vaults[group_id]["points"][point.name] += point.point
-            else:
-                grouped_vaults[group_id]["points"][point.name] = point.point
-
-        # Aggregate rewards for each partner
-        for reward in schema_vault.rewards:
-            if reward.name in grouped_vaults[group_id]["rewards"]:
-                grouped_vaults[group_id]["rewards"][reward.name] += reward.rewards
-            else:
-                grouped_vaults[group_id]["rewards"][reward.name] = reward.rewards
-
-    groups = [
-        GroupSchema(
-            id=group["id"],
-            name=group["name"],
-            tvl=group["tvl"],
-            apy=group["apy"],
-            vaults=group["vaults"],
-            points=[
-                schemas.EarnedPoints(name=partner, point=points)
-                for partner, points in group["points"].items()
-            ],
-            rewards=[
-                schemas.EarnedRewards(name=token_name, rewards=rewards)
-                for token_name, rewards in group["rewards"].items()
-            ],
-        )
-        for group in grouped_vaults.values()
-    ]
-    return groups
-
-
-@router.get("/{vault_slug}", response_model=schemas.Vault)
-async def get_vault_info(session: SessionDep, vault_slug: str):
-    statement = select(Vault).where(Vault.slug == vault_slug)
-    vault = session.exec(statement).first()
-    if vault is None:
-        raise HTTPException(
-            status_code=400,
-            detail="The data not found in the database.",
-        )
-
-    schema_vault = _update_vault_apy(vault, session=session)
-    schema_vault.points = get_earned_points(session, vault)
-    schema_vault.rewards = get_earned_rewards(session, vault)
-
-    # Check if the vault is part of a group
-    if vault.vault_group:
-        # Query all vaults in the group
-        group_vaults_statement = (
-            select(Vault).where(Vault.group_id == vault.group_id).where(Vault.is_active)
-        )
-        group_vaults = session.exec(group_vaults_statement).all()
-
-        # Get the selected network chain of all vaults in the group
-        selected_networks = {
-            v.network_chain: SupportedNetwork(chain=v.network_chain, vault_slug=v.slug)
-            for v in group_vaults
-            if v.network_chain
-        }
-        schema_vault.supported_networks = list(selected_networks.values())
-    else:
-        # If the vault doesn't have a group, get the network of this vault
-        schema_vault.supported_networks = (
-            [SupportedNetwork(chain=vault.network_chain, vault_slug=vault.slug)]
-            if vault.network_chain
-            else []
-        )
-
-    return schema_vault
-
-
-@router.get("/{vault_slug}/performance")
-async def get_vault_performance(session: SessionDep, vault_slug: str):
-    # Get the VaultPerformance records for the given vault_id
-    statement = select(Vault).where(Vault.slug == vault_slug)
-    vault = session.exec(statement).first()
-    if vault is None:
-        raise HTTPException(
-            status_code=400,
-            detail="The data not found in the database.",
-        )
-
-    perf_hist = session.exec(
-        select(VaultPerformance)
-        .where(VaultPerformance.vault_id == vault.id)
-        .order_by(VaultPerformance.datetime.asc())
-    ).all()
-    if len(perf_hist) == 0:
-        return {"date": [], "apy": []}
-
-    # Convert the list of VaultPerformance objects to a DataFrame
-    pps_history_df = pd.DataFrame([vars(rec) for rec in perf_hist])
-
-    # Rename the datetime column to date
-    pps_history_df.rename(columns={"datetime": "date"}, inplace=True)
-
-    if vault.strategy_name == constants.DELTA_NEUTRAL_STRATEGY:
-        pps_history_df["apy"] = pps_history_df["apy_1m"]
-
-    # if vault.network_chain in {NetworkChain.arbitrum_one, NetworkChain.base}:
-    #     pps_history_df = pps_history_df[["date", "apy"]].copy()
-
-    #     # resample pps_history_df to daily frequency
-    #     pps_history_df["date"] = pd.to_datetime(pps_history_df["date"])
-    #     pps_history_df.set_index("date", inplace=True)
-    #     pps_history_df = pps_history_df.resample("D").mean()
-    #     pps_history_df.ffill(inplace=True)
-
-    #     if (
-    #         len(pps_history_df) >= 7 * 2
-    #     ):  # we will make sure the normalized series enough to plot
-    #         # calculate ma 7 days pps_history_df['apy']
-    #         pps_history_df["apy"] = pps_history_df["apy"].rolling(window=7).mean()
-
-    elif vault.strategy_name == constants.OPTIONS_WHEEL_STRATEGY:
-        pps_history_df["apy"] = pps_history_df["apy_ytd"]
-    else:
-        pps_history_df["apy"] = pps_history_df["apy_1m"]
-
-    # Convert the date column to string format
-    pps_history_df.reset_index(inplace=True)
-    # Filter for the last month
-    one_month_ago = datetime.now(tz=timezone.utc) - timedelta(days=30)
-    pps_history_df = pps_history_df[pps_history_df["date"] >= one_month_ago]
-    pps_history_df["date"] = pps_history_df["date"].dt.strftime("%Y-%m-%dT%H:%M:%S")
-    pps_history_df.fillna(0, inplace=True)
-
-    # Convert the DataFrame to a dictionary and return it
-    return pps_history_df[["date", "apy"]].to_dict(orient="list")
-
-
-@router.get("/apy/performance/chart")
-async def get_vault_performance_chart(session: SessionDep):
-    # Get the VaultPerformance records for the given vault_id
-    vaults = session.exec(select(Vault).where(Vault.is_active)).all()
-
-    perf_hist = session.exec(
-        select(VaultPerformance)
-        .where(VaultPerformance.vault_id.in_([vault.id for vault in vaults]))
-        .order_by(VaultPerformance.datetime.asc())
-    ).all()
-    if len(perf_hist) == 0:
-        return []
-
-    # Convert the list of VaultPerformance objects to a DataFrame
-    pps_history_df = pd.DataFrame([vars(rec) for rec in perf_hist])
-
-    # Rename the datetime column to date
-    pps_history_df.rename(columns={"datetime": "date"}, inplace=True)
-    result = []
-    result_df = []
-    for vault in vaults:
-        # Filter for this vault's performance history
-        vault_df = pps_history_df[pps_history_df["vault_id"] == vault.id].copy()
-
-        if vault.strategy_name == constants.DELTA_NEUTRAL_STRATEGY:
-
-            vault_df["apy"] = vault_df["apy_1m"]
-
-        # if vault.network_chain in {NetworkChain.arbitrum_one, NetworkChain.base}:
-        #     vault_df = vault_df[["date", "apy"]].copy()
-
-        #     # Resample to daily frequency
-        #     vault_df["date"] = pd.to_datetime(vault_df["date"])
-        #     vault_df.set_index("date", inplace=True)
-        #     vault_df = vault_df.resample("D").mean()
-        #     vault_df.ffill(inplace=True)
-
-        #     # Ensure enough data for plotting and calculate a 7-day rolling average
-        #     if len(vault_df) >= 7 * 2:
-        #         vault_df["apy"] = vault_df["apy"].rolling(window=7).mean()
-
-        elif vault.strategy_name == constants.OPTIONS_WHEEL_STRATEGY:
-            vault_df["apy"] = vault_df["apy_ytd"]
-        else:
-            vault_df["apy"] = vault_df["apy_1m"]
-
-        if "vault_id" not in vault_df.columns:
-            vault_df["vault_id"] = vault.id
-
-        # Convert date column to string format
-        vault_df.reset_index(inplace=True)
-        # Filter for the last month
-        one_month_ago = datetime.now(tz=timezone.utc) - timedelta(days=30)
-        vault_df = vault_df[vault_df["date"] >= one_month_ago]
-        vault_df["date"] = vault_df["date"].dt.strftime("%Y-%m-%dT%H:%M:%S")
-        vault_df.fillna(0, inplace=True)
-        result_df.append(vault_df)
-
-        # Group by date and aggregate apy and vault_id
-    group_df = pd.concat(result_df)
-    grouped_results = (
-        group_df.groupby("date")
-        .apply(lambda x: x[["apy", "vault_id"]].to_dict(orient="records"))
-        .reset_index(name="values")
-    )
-    # Append each vault's result to the final result list
-    if "date" in grouped_results.columns and "values" in grouped_results.columns:
-        if len(grouped_results["date"]) == len(grouped_results["values"]):
-            # Append each vault's result to the final result list
-            for date, values in zip(grouped_results["date"], grouped_results["values"]):
-                result.append({"date": date, "values": values})
-
-    return result
-
-
-@router.get("/apy-breakdown/{vault_id}")
-def get_apy_breakdown(session: SessionDep, vault_id: str):
-    statement = select(Vault).where(Vault.id == vault_id)
-    vault = session.exec(statement).first()
-    if vault is None:
-        raise HTTPException(
-            status_code=400,
-            detail="The data not found in the database.",
-        )
-
-    statement = select(VaultAPYBreakdown).where(VaultAPYBreakdown.vault_id == vault_id)
-    vault_apy = session.exec(statement).first()
-    if vault_apy is None:
-        return {}
-
-    # Aggregate all components into a single dictionary
-    data = {
-        component.component_name.lower(): component.component_apy
-        for component in vault_apy.apy_components
-    }
-    data["apy"] = vault_apy.total_apy
-    return data
-
-
-@router.get("/metrics/{vault_id}", response_model=VaultMetadataResponse)
-def get_vault_metadata(session: SessionDep, vault_id: str):
-    # Retrieve the vault
-    vault = session.exec(select(Vault).where(Vault.id == vault_id)).first()
-    if not vault:
-        raise HTTPException(
-            status_code=404,  # Use 404 to indicate "not found"
-            detail="Vault not found in the database.",
-        )
-
-    # Retrieve the vault metadata
-    vault_metadata = session.exec(
-        select(VaultMetadata).where(VaultMetadata.vault_id == vault_id)
-    ).first()
-
-    if not vault_metadata:
-        return {}
-
-    # Aggregate all components into a single dictionary
-    return VaultMetadataResponse(
-        vault_id=vault_metadata.vault_id,
-        borrow_apr=vault_metadata.borrow_apr,
-        health_factor=vault_metadata.health_factor,
-        leverage=vault_metadata.leverage,
-        open_position_size=vault_metadata.open_position_size,
-        last_updated=vault_metadata.last_updated,
-    )
-
-
-@router.get("/{vault_id}/pps-histories")
-def get_pps_histories(
-    session: SessionDep,
-    vault_id: uuid.UUID,
-    start_date: Optional[str] = Query(
-        None, description="Start date in YYYY-MM-DD format"
-    ),
-    end_date: Optional[str] = Query(None, description="End date in YYYY-MM-DD format"),
-):
-    # Define the raw SQL query with placeholders
-    raw_query = text(
-        """
-        SELECT  
-            pps.id,
-            pps.vault_id,
-            pps.price_per_share,
-            pps.datetime
-        FROM 
-            pps_history pps
-        INNER JOIN 
-            vaults v ON v.id = pps.vault_id
-        WHERE 
-            v.is_active = TRUE
-            AND pps.vault_id = :vault_id
-            AND (CAST(:start_date AS TIMESTAMP) IS NULL OR pps.datetime >= CAST(:start_date AS TIMESTAMP))
-            AND (CAST(:end_date AS TIMESTAMP) IS NULL OR pps.datetime <= CAST(:end_date AS TIMESTAMP))
-        ORDER BY 
-            pps.datetime
-        """
-    )
-
-    # Execute the query with parameters
-    result = session.exec(
-        raw_query.bindparams(
-            bindparam("vault_id", value=vault_id),
-            bindparam(
-                "start_date",
-                value=datetime.strptime(start_date, "%Y-%m-%d") if start_date else None,
-            ),
-            bindparam(
-                "end_date",
-                value=datetime.strptime(end_date, "%Y-%m-%d") if end_date else None,
-            ),
-        )
-    ).all()
-
-    # Map query result to response model
-    response = [
-        PricePerShareHistoryResponse(
-            id=row.id,
-            vault_id=row.vault_id,
-            price_per_share=row.price_per_share,
-            datetime=row.datetime,
-        )
-        for row in result
-    ]
-
-    return response
-
-
-@router.get("/{slug}/whitelist-wallets", response_model=List[str])
-async def get_whitelist_wallets(slug: str, session: SessionDep):
-    """
-    Returns a list of whitelisted wallet addresses for a specific vault
-    """
-    statement = select(WhitelistWallet).where(WhitelistWallet.vault_slug == slug)
-    whitelist_wallets = session.exec(statement).all()
-
-    # Convert addresses to checksum format
-    return [
-        Web3.to_checksum_address(wallet.wallet_address) for wallet in whitelist_wallets
-    ]
+from datetime import datetime, timedelta, timezone
+import json
+from typing import List, Optional
+import uuid
+
+import numpy as np
+import pandas as pd
+from fastapi import APIRouter, Depends, HTTPException, Query
+from sqlalchemy import bindparam, func, text
+from sqlmodel import Session, and_, select, or_
+from web3 import Web3
+
+from models.pps_history import PricePerShareHistory
+from models.reward_distribution_config import RewardDistributionConfig
+from models.reward_distribution_history import RewardDistributionHistory
+from models.user_rewards import UserRewards
+from models.vault_apy_breakdown import VaultAPYBreakdown
+from models.whitelist_wallets import WhitelistWallet
+import schemas
+from api.api_v1.deps import SessionDep
+from core import constants
+from models import PointDistributionHistory, Vault
+from models.vault_performance import VaultPerformance
+from models.vaults import NetworkChain, VaultCategory, VaultMetadata
+from schemas.pps_history_response import PricePerShareHistoryResponse
+from schemas.vault import GroupSchema, SupportedNetwork
+from schemas.vault_metadata_response import VaultMetadataResponse
+from services import kelpgain_service
+from core.config import settings
+from services.vault_rewards_service import VaultRewardsService
+
+router = APIRouter()
+
+
+def _update_vault_apy(vault: Vault, session: Session) -> schemas.Vault:
+    schema_vault = schemas.Vault.model_validate(vault)
+    if vault.strategy_name == constants.OPTIONS_WHEEL_STRATEGY:
+        schema_vault.apy = vault.ytd_apy
+    else:
+        schema_vault.apy = vault.monthly_apy
+    return schema_vault
+
+
+def _get_last_price_per_share(session: Session, vault_id: uuid.UUID) -> float:
+    latest_pps = session.exec(
+        select(PricePerShareHistory)
+        .where(PricePerShareHistory.vault_id == vault_id)
+        .order_by(PricePerShareHistory.datetime.desc())
+    ).first()
+
+    return latest_pps.price_per_share if latest_pps else 0.0
+
+
+def get_vault_earned_point_by_partner(
+    session: Session, vault: Vault, partner_name: str
+) -> PointDistributionHistory:
+    """
+    Get the latest PointDistributionHistory record for the given vault_id and partner name.
+
+    If the partner name is 'HARMONIX', it also includes points from 'HARMONIX_MKT'.
+
+    Args:
+        session (Session): The database session used to execute queries.
+        vault (Vault): The vault instance for which the points are being retrieved.
+        partner_name (str): The name of the partner for which to retrieve the points.
+
+    Returns:
+        PointDistributionHistory: The latest PointDistributionHistory record for the specified vault and partner.
+        If no record is found, a new instance is returned with zero points.
+    """
+
+    statement = (
+        select(PointDistributionHistory)
+        .where(
+            PointDistributionHistory.vault_id == vault.id,
+            PointDistributionHistory.partner_name == partner_name,
+        )
+        .order_by(PointDistributionHistory.created_at.desc())
+    )
+    point_dist_hist = session.exec(statement).first()
+
+    mkt_point: float = 0
+    if partner_name == constants.HARMONIX:
+        statement_mtk = (
+            select(PointDistributionHistory.point)
+            .where(
+                PointDistributionHistory.vault_id == vault.id,
+                PointDistributionHistory.partner_name == constants.HARMONIX_MKT,
+            )
+            .order_by(PointDistributionHistory.created_at.desc())
+        )
+        point_dist_hist_mkt = session.exec(statement_mtk).first()
+        mkt_point = point_dist_hist_mkt if point_dist_hist_mkt else 0
+
+    if point_dist_hist is None:
+        if partner_name == constants.HARMONIX:
+            return PointDistributionHistory(
+                vault_id=vault.id, partner_name=constants.HARMONIX, point=mkt_point
+            )
+        return PointDistributionHistory(
+            vault_id=vault.id, partner_name=partner_name, point=0.0
+        )
+
+    if partner_name == constants.HARMONIX:
+        point_dist_hist.point += mkt_point
+
+    return point_dist_hist
+
+
+def _get_vault_earned_reward_by_partner(
+    session: Session, vault: Vault, partner_name: str
+) -> RewardDistributionHistory:
+    """
+    Retrieve the latest RewardDistributionHistory record for a given vault and partner.
+
+    Args:
+        session (Session): The database session.
+        vault (Vault): The vault instance.
+        partner_name (str): The partner name.
+
+    Returns:
+        RewardDistributionHistory: The latest reward distribution history record. Returns a new instance with zero reward if no records are found.
+    """
+    statement = (
+        select(RewardDistributionHistory)
+        .where(
+            RewardDistributionHistory.vault_id == vault.id,
+            RewardDistributionHistory.partner_name == partner_name,
+        )
+        .order_by(RewardDistributionHistory.created_at.desc())
+    )
+    reward_dist_hist = session.exec(statement).first()
+    return reward_dist_hist
+
+
+def _get_name_token_reward(session: Session, vault: Vault) -> str:
+    """
+    Retrieve the reward token name for a given vault.
+
+    Args:
+        session (Session): The database session.
+        vault (Vault): The vault instance.
+
+    Returns:
+        str: The reward token name. Returns an empty string if no reward token is found.
+    """
+    statement = select(RewardDistributionConfig.reward_token).where(
+        RewardDistributionConfig.vault_id == vault.id
+    )
+    reward_token = session.exec(statement).first()
+
+    return reward_token
+
+
+def get_earned_points(session: Session, vault: Vault) -> List[schemas.EarnedPoints]:
+    routes = json.loads(vault.routes) if vault.routes is not None else []
+    partners = routes + [constants.HARMONIX]
+
+    if vault.network_chain == NetworkChain.base:
+        partners.append(constants.BSX)
+
+    if vault.strategy_name == constants.PENDLE_HEDGING_STRATEGY:
+        if vault.slug == constants.PENDLE_RSETH_26DEC24_SLUG:
+            partners.append(constants.HYPERLIQUID)
+
+    if vault.slug == constants.KELPDAO_GAIN_VAULT_SLUG:
+        kelpgain_partners = [
+            constants.EARNED_POINT_LINEA,
+            constants.EARNED_POINT_SCROLL,
+            constants.EARNED_POINT_KARAK,
+            constants.EARNED_POINT_INFRA_PARTNER,
+        ]
+        partners.extend(kelpgain_partners)
+
+    earned_points = []
+    for partner in partners:
+        point_dist_hist = get_vault_earned_point_by_partner(session, vault, partner)
+
+        if partner != constants.PARTNER_KELPDAOGAIN:
+            earned_points.append(
+                schemas.EarnedPoints(
+                    name=point_dist_hist.partner_name,
+                    point=point_dist_hist.point,
+                    created_at=point_dist_hist.created_at,
+                )
+            )
+
+    return earned_points
+
+
+def get_earned_rewards(session: Session, vault: Vault) -> List[schemas.EarnedRewards]:
+
+    earned_rewards = []
+    if vault.slug in [
+        constants.PENDLE_RSETH_26JUN25_SLUG,
+        # constants.HYPE_DELTA_NEUTRAL_SLUG,
+    ]:
+        reward = _get_vault_earned_reward_by_partner(session, vault, constants.HARMONIX)
+        token_reward = _get_name_token_reward(session=session, vault=vault)
+        if reward:
+            earned_rewards.append(
+                schemas.EarnedRewards(
+                    name=token_reward,
+                    rewards=reward.total_reward,
+                    created_at=reward.created_at,
+                )
+            )
+        else:
+            earned_rewards.append(
+                schemas.EarnedRewards(
+                    name=token_reward,
+                    rewards=0,
+                    created_at=datetime.now(),
+                )
+            )
+
+    return earned_rewards
+
+
+@router.get("/", response_model=List[schemas.GroupSchema])
+async def get_all_vaults(
+    session: SessionDep,
+    category: VaultCategory = Query(None),
+    network_chain: NetworkChain = Query(None),
+    tags: Optional[List[str]] = Query(None),
+):
+    statement = select(Vault).where(Vault.is_active == True).order_by(Vault.order)
+
+    conditions = []
+    if category:
+        conditions.append(Vault.category == category)
+
+    if network_chain:
+        conditions.append(Vault.network_chain == network_chain)
+
+    if tags:
+        # Adjust the filter for tags stored as a serialized string
+        tags_conditions = [Vault.tags.contains(tag) for tag in tags]
+        conditions.append(or_(*tags_conditions))
+    else:
+        conditions.append(~Vault.tags.contains("ended"))
+
+    if conditions:
+        statement = statement.where(and_(*conditions))
+
+    vaults = session.exec(statement).all()
+    grouped_vaults = {}
+    for vault in vaults:
+        group_id = vault.group_id or vault.id
+        schema_vault = _update_vault_apy(vault, session=session)
+        schema_vault.points = get_earned_points(session, vault)
+        schema_vault.rewards = get_earned_rewards(session, vault)
+
+        schema_vault.price_per_share = _get_last_price_per_share(
+            session=session, vault_id=vault.id
+        )
+
+        if (vault.vault_group and vault.vault_group.default_vault_id == vault.id) or (
+            not vault.vault_group
+        ):
+            schema_vault.is_default = True
+
+        if group_id not in grouped_vaults:
+            grouped_vaults[group_id] = {
+                "id": group_id,
+                "name": vault.vault_group.name if vault.vault_group else vault.name,
+                "tvl": schema_vault.tvl or 0,
+                "apy": schema_vault.apy or 0,
+                "default_vault_id": (
+                    vault.vault_group.default_vault_id if vault.vault_group else None
+                ),
+                "vaults": [schema_vault],
+                "points": {},
+                "rewards": {},
+            }
+        else:
+            grouped_vaults[group_id]["vaults"].append(schema_vault)
+            grouped_vaults[group_id]["tvl"] += vault.tvl or 0
+            if vault.vault_group and vault.vault_group.default_vault_id == vault.id:
+                grouped_vaults[group_id]["apy"] = schema_vault.apy or 0
+
+        # Aggregate points for each partner
+        for point in schema_vault.points:
+            if point.name in grouped_vaults[group_id]["points"]:
+                grouped_vaults[group_id]["points"][point.name] += point.point
+            else:
+                grouped_vaults[group_id]["points"][point.name] = point.point
+
+        # Aggregate rewards for each partner
+        for reward in schema_vault.rewards:
+            if reward.name in grouped_vaults[group_id]["rewards"]:
+                grouped_vaults[group_id]["rewards"][reward.name] += reward.rewards
+            else:
+                grouped_vaults[group_id]["rewards"][reward.name] = reward.rewards
+
+    groups = [
+        GroupSchema(
+            id=group["id"],
+            name=group["name"],
+            tvl=group["tvl"],
+            apy=group["apy"],
+            vaults=group["vaults"],
+            points=[
+                schemas.EarnedPoints(name=partner, point=points)
+                for partner, points in group["points"].items()
+            ],
+            rewards=[
+                schemas.EarnedRewards(name=token_name, rewards=rewards)
+                for token_name, rewards in group["rewards"].items()
+            ],
+        )
+        for group in grouped_vaults.values()
+    ]
+    return groups
+
+
+@router.get("/{vault_slug}", response_model=schemas.Vault)
+async def get_vault_info(session: SessionDep, vault_slug: str):
+    statement = select(Vault).where(Vault.slug == vault_slug)
+    vault = session.exec(statement).first()
+    if vault is None:
+        raise HTTPException(
+            status_code=400,
+            detail="The data not found in the database.",
+        )
+
+    schema_vault = _update_vault_apy(vault, session=session)
+    schema_vault.points = get_earned_points(session, vault)
+    schema_vault.rewards = get_earned_rewards(session, vault)
+
+    # Check if the vault is part of a group
+    if vault.vault_group:
+        # Query all vaults in the group
+        group_vaults_statement = (
+            select(Vault).where(Vault.group_id == vault.group_id).where(Vault.is_active)
+        )
+        group_vaults = session.exec(group_vaults_statement).all()
+
+        # Get the selected network chain of all vaults in the group
+        selected_networks = {
+            v.network_chain: SupportedNetwork(chain=v.network_chain, vault_slug=v.slug)
+            for v in group_vaults
+            if v.network_chain
+        }
+        schema_vault.supported_networks = list(selected_networks.values())
+    else:
+        # If the vault doesn't have a group, get the network of this vault
+        schema_vault.supported_networks = (
+            [SupportedNetwork(chain=vault.network_chain, vault_slug=vault.slug)]
+            if vault.network_chain
+            else []
+        )
+
+    return schema_vault
+
+
+@router.get("/{vault_slug}/performance")
+async def get_vault_performance(session: SessionDep, vault_slug: str):
+    # Get the VaultPerformance records for the given vault_id
+    statement = select(Vault).where(Vault.slug == vault_slug)
+    vault = session.exec(statement).first()
+    if vault is None:
+        raise HTTPException(
+            status_code=400,
+            detail="The data not found in the database.",
+        )
+
+    perf_hist = session.exec(
+        select(VaultPerformance)
+        .where(VaultPerformance.vault_id == vault.id)
+        .order_by(VaultPerformance.datetime.asc())
+    ).all()
+    if len(perf_hist) == 0:
+        return {"date": [], "apy": []}
+
+    # Convert the list of VaultPerformance objects to a DataFrame
+    pps_history_df = pd.DataFrame([vars(rec) for rec in perf_hist])
+
+    # Rename the datetime column to date
+    pps_history_df.rename(columns={"datetime": "date"}, inplace=True)
+
+    if vault.strategy_name == constants.DELTA_NEUTRAL_STRATEGY:
+        pps_history_df["apy"] = pps_history_df["apy_1m"]
+
+    # if vault.network_chain in {NetworkChain.arbitrum_one, NetworkChain.base}:
+    #     pps_history_df = pps_history_df[["date", "apy"]].copy()
+
+    #     # resample pps_history_df to daily frequency
+    #     pps_history_df["date"] = pd.to_datetime(pps_history_df["date"])
+    #     pps_history_df.set_index("date", inplace=True)
+    #     pps_history_df = pps_history_df.resample("D").mean()
+    #     pps_history_df.ffill(inplace=True)
+
+    #     if (
+    #         len(pps_history_df) >= 7 * 2
+    #     ):  # we will make sure the normalized series enough to plot
+    #         # calculate ma 7 days pps_history_df['apy']
+    #         pps_history_df["apy"] = pps_history_df["apy"].rolling(window=7).mean()
+
+    elif vault.strategy_name == constants.OPTIONS_WHEEL_STRATEGY:
+        pps_history_df["apy"] = pps_history_df["apy_ytd"]
+    else:
+        pps_history_df["apy"] = pps_history_df["apy_1m"]
+
+    # Convert the date column to string format
+    pps_history_df.reset_index(inplace=True)
+    # Filter for the last month
+    one_month_ago = datetime.now(tz=timezone.utc) - timedelta(days=30)
+    pps_history_df = pps_history_df[pps_history_df["date"] >= one_month_ago]
+    pps_history_df["date"] = pps_history_df["date"].dt.strftime("%Y-%m-%dT%H:%M:%S")
+    pps_history_df.fillna(0, inplace=True)
+
+    # Convert the DataFrame to a dictionary and return it
+    return pps_history_df[["date", "apy"]].to_dict(orient="list")
+
+
+@router.get("/apy/performance/chart")
+async def get_vault_performance_chart(session: SessionDep):
+    # Get the VaultPerformance records for the given vault_id
+    vaults = session.exec(select(Vault).where(Vault.is_active)).all()
+
+    perf_hist = session.exec(
+        select(VaultPerformance)
+        .where(VaultPerformance.vault_id.in_([vault.id for vault in vaults]))
+        .order_by(VaultPerformance.datetime.asc())
+    ).all()
+    if len(perf_hist) == 0:
+        return []
+
+    # Convert the list of VaultPerformance objects to a DataFrame
+    pps_history_df = pd.DataFrame([vars(rec) for rec in perf_hist])
+
+    # Rename the datetime column to date
+    pps_history_df.rename(columns={"datetime": "date"}, inplace=True)
+    result = []
+    result_df = []
+    for vault in vaults:
+        # Filter for this vault's performance history
+        vault_df = pps_history_df[pps_history_df["vault_id"] == vault.id].copy()
+
+        if vault.strategy_name == constants.DELTA_NEUTRAL_STRATEGY:
+
+            vault_df["apy"] = vault_df["apy_1m"]
+
+        # if vault.network_chain in {NetworkChain.arbitrum_one, NetworkChain.base}:
+        #     vault_df = vault_df[["date", "apy"]].copy()
+
+        #     # Resample to daily frequency
+        #     vault_df["date"] = pd.to_datetime(vault_df["date"])
+        #     vault_df.set_index("date", inplace=True)
+        #     vault_df = vault_df.resample("D").mean()
+        #     vault_df.ffill(inplace=True)
+
+        #     # Ensure enough data for plotting and calculate a 7-day rolling average
+        #     if len(vault_df) >= 7 * 2:
+        #         vault_df["apy"] = vault_df["apy"].rolling(window=7).mean()
+
+        elif vault.strategy_name == constants.OPTIONS_WHEEL_STRATEGY:
+            vault_df["apy"] = vault_df["apy_ytd"]
+        else:
+            vault_df["apy"] = vault_df["apy_1m"]
+
+        if "vault_id" not in vault_df.columns:
+            vault_df["vault_id"] = vault.id
+
+        # Convert date column to string format
+        vault_df.reset_index(inplace=True)
+        # Filter for the last month
+        one_month_ago = datetime.now(tz=timezone.utc) - timedelta(days=30)
+        vault_df = vault_df[vault_df["date"] >= one_month_ago]
+        vault_df["date"] = vault_df["date"].dt.strftime("%Y-%m-%dT%H:%M:%S")
+        vault_df.fillna(0, inplace=True)
+        result_df.append(vault_df)
+
+        # Group by date and aggregate apy and vault_id
+    group_df = pd.concat(result_df)
+    grouped_results = (
+        group_df.groupby("date")
+        .apply(lambda x: x[["apy", "vault_id"]].to_dict(orient="records"))
+        .reset_index(name="values")
+    )
+    # Append each vault's result to the final result list
+    if "date" in grouped_results.columns and "values" in grouped_results.columns:
+        if len(grouped_results["date"]) == len(grouped_results["values"]):
+            # Append each vault's result to the final result list
+            for date, values in zip(grouped_results["date"], grouped_results["values"]):
+                result.append({"date": date, "values": values})
+
+    return result
+
+
+@router.get("/apy-breakdown/{vault_id}")
+def get_apy_breakdown(session: SessionDep, vault_id: str):
+    statement = select(Vault).where(Vault.id == vault_id)
+    vault = session.exec(statement).first()
+    if vault is None:
+        raise HTTPException(
+            status_code=400,
+            detail="The data not found in the database.",
+        )
+
+    statement = select(VaultAPYBreakdown).where(VaultAPYBreakdown.vault_id == vault_id)
+    vault_apy = session.exec(statement).first()
+    if vault_apy is None:
+        return {}
+
+    # Aggregate all components into a single dictionary
+    data = {
+        component.component_name.lower(): component.component_apy
+        for component in vault_apy.apy_components
+    }
+    data["apy"] = vault_apy.total_apy
+    return data
+
+
+@router.get("/metrics/{vault_id}", response_model=VaultMetadataResponse)
+def get_vault_metadata(session: SessionDep, vault_id: str):
+    # Retrieve the vault
+    vault = session.exec(select(Vault).where(Vault.id == vault_id)).first()
+    if not vault:
+        raise HTTPException(
+            status_code=404,  # Use 404 to indicate "not found"
+            detail="Vault not found in the database.",
+        )
+
+    # Retrieve the vault metadata
+    vault_metadata = session.exec(
+        select(VaultMetadata).where(VaultMetadata.vault_id == vault_id)
+    ).first()
+
+    if not vault_metadata:
+        return {}
+
+    # Aggregate all components into a single dictionary
+    return VaultMetadataResponse(
+        vault_id=vault_metadata.vault_id,
+        borrow_apr=vault_metadata.borrow_apr,
+        health_factor=vault_metadata.health_factor,
+        leverage=vault_metadata.leverage,
+        open_position_size=vault_metadata.open_position_size,
+        last_updated=vault_metadata.last_updated,
+    )
+
+
+@router.get("/{vault_id}/pps-histories")
+def get_pps_histories(
+    session: SessionDep,
+    vault_id: uuid.UUID,
+    start_date: Optional[str] = Query(
+        None, description="Start date in YYYY-MM-DD format"
+    ),
+    end_date: Optional[str] = Query(None, description="End date in YYYY-MM-DD format"),
+):
+    # Define the raw SQL query with placeholders
+    raw_query = text(
+        """
+        SELECT  
+            pps.id,
+            pps.vault_id,
+            pps.price_per_share,
+            pps.datetime
+        FROM 
+            pps_history pps
+        INNER JOIN 
+            vaults v ON v.id = pps.vault_id
+        WHERE 
+            v.is_active = TRUE
+            AND pps.vault_id = :vault_id
+            AND (CAST(:start_date AS TIMESTAMP) IS NULL OR pps.datetime >= CAST(:start_date AS TIMESTAMP))
+            AND (CAST(:end_date AS TIMESTAMP) IS NULL OR pps.datetime <= CAST(:end_date AS TIMESTAMP))
+        ORDER BY 
+            pps.datetime
+        """
+    )
+
+    # Execute the query with parameters
+    result = session.exec(
+        raw_query.bindparams(
+            bindparam("vault_id", value=vault_id),
+            bindparam(
+                "start_date",
+                value=datetime.strptime(start_date, "%Y-%m-%d") if start_date else None,
+            ),
+            bindparam(
+                "end_date",
+                value=datetime.strptime(end_date, "%Y-%m-%d") if end_date else None,
+            ),
+        )
+    ).all()
+
+    # Map query result to response model
+    response = [
+        PricePerShareHistoryResponse(
+            id=row.id,
+            vault_id=row.vault_id,
+            price_per_share=row.price_per_share,
+            datetime=row.datetime,
+        )
+        for row in result
+    ]
+
+    return response
+
+
+@router.get("/{slug}/whitelist-wallets", response_model=List[str])
+async def get_whitelist_wallets(slug: str, session: SessionDep):
+    """
+    Returns a list of whitelisted wallet addresses for a specific vault
+    """
+    statement = select(WhitelistWallet).where(WhitelistWallet.vault_slug == slug)
+    whitelist_wallets = session.exec(statement).all()
+
+    # Convert addresses to checksum format
+    return [
+        Web3.to_checksum_address(wallet.wallet_address) for wallet in whitelist_wallets
+    ]