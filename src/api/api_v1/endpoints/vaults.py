from datetime import datetime
import json
from typing import List, Optional
import uuid

import pandas as pd
from fastapi import APIRouter, Depends, HTTPException, Query
from sqlalchemy import bindparam, text
from sqlmodel import Session, and_, select, or_

from models.pps_history import PricePerShareHistory
from models.vault_apy_breakdown import VaultAPYBreakdown
import schemas
from api.api_v1.deps import SessionDep
from core import constants
from models import PointDistributionHistory, Vault
from models.vault_performance import VaultPerformance
<<<<<<< HEAD
from models.vaults import NetworkChain, VaultCategory, VaultMetadata
=======
from models.vaults import NetworkChain, VaultCategory
>>>>>>> 564a015f
from schemas.pps_history_response import PricePerShareHistoryResponse
from schemas.vault import GroupSchema, SupportedNetwork
from schemas.vault_metadata_response import VaultMetadataResponse

router = APIRouter()


def _update_vault_apy(vault: Vault) -> schemas.Vault:
    schema_vault = schemas.Vault.model_validate(vault)

    if vault.strategy_name == constants.OPTIONS_WHEEL_STRATEGY:
        schema_vault.apy = vault.ytd_apy
    else:
        schema_vault.apy = vault.monthly_apy
    return schema_vault


def _get_last_price_per_share(session: Session, vault_id: uuid.UUID) -> float:
    latest_pps = session.exec(
        select(PricePerShareHistory)
        .where(PricePerShareHistory.vault_id == vault_id)
        .order_by(PricePerShareHistory.datetime.desc())
    ).first()

    return latest_pps.price_per_share if latest_pps else 0.0


def get_vault_earned_point_by_partner(
    session: Session, vault: Vault, partner_name: str
) -> PointDistributionHistory:
    """
    Get the latest PointDistributionHistory record for the given vault_id
    """
    statement = (
        select(PointDistributionHistory)
        .where(
            PointDistributionHistory.vault_id == vault.id,
            PointDistributionHistory.partner_name == partner_name,
        )
        .order_by(PointDistributionHistory.created_at.desc())
    )
    point_dist_hist = session.exec(statement).first()
    if point_dist_hist is None:
        return PointDistributionHistory(
            vault_id=vault.id, partner_name=partner_name, point=0.0
        )
    return point_dist_hist


def get_earned_points(session: Session, vault: Vault) -> List[schemas.EarnedPoints]:
    routes = (
        json.loads(vault.routes) + [constants.EIGENLAYER]
        if vault.routes is not None
        else []
    )
    partners = routes + [
        constants.HARMONIX,
    ]

    if vault.network_chain == NetworkChain.base:
        partners.append(constants.BSX)

    if vault.strategy_name == constants.PENDLE_HEDGING_STRATEGY:
        partners.append(constants.HYPERLIQUID)

    earned_points = []
    for partner in partners:
        point_dist_hist = get_vault_earned_point_by_partner(session, vault, partner)
        if point_dist_hist is not None:
            if partner != constants.PARTNER_KELPDAOGAIN:
                earned_points.append(
                    schemas.EarnedPoints(
                        name=partner,
                        point=point_dist_hist.point,
                        created_at=point_dist_hist.created_at,
                    )
                )
        else:
            if partner != constants.PARTNER_KELPDAOGAIN:
                # add default value 0
                earned_points.append(
                    schemas.EarnedPoints(
                        name=partner,
                        point=0.0,
                        created_at=None,
                    )
                )
        if partner == constants.PARTNER_KELPDAOGAIN:
            earned_points.append(
                schemas.EarnedPoints(
                    name=constants.EARNED_POINT_LINEA,
                    point=0.0,
                    created_at=None,
                )
            )
            earned_points.append(
                schemas.EarnedPoints(
                    name=constants.EARNED_POINT_SCROLL,
                    point=0.0,
                    created_at=None,
                )
            )
            earned_points.append(
                schemas.EarnedPoints(
                    name=constants.EARNED_POINT_KARAK,
                    point=0.0,
                    created_at=None,
                )
            )
            earned_points.append(
                schemas.EarnedPoints(
                    name=constants.EARNED_POINT_INFRA_PARTNER,
                    point=0.0,
                    created_at=None,
                )
            )

    return earned_points


@router.get("/", response_model=List[schemas.GroupSchema])
async def get_all_vaults(
    session: SessionDep,
    category: VaultCategory = Query(None),
    network_chain: NetworkChain = Query(None),
    tags: Optional[List[str]] = Query(None),
):
    statement = select(Vault).where(Vault.is_active == True).order_by(Vault.order)
    conditions = []
    if category:
        conditions.append(Vault.category == category)

    if network_chain:
        conditions.append(Vault.network_chain == network_chain)

    if tags:
        # Adjust the filter for tags stored as a serialized string
        tags_conditions = [Vault.tags.contains(tag) for tag in tags]
        conditions.append(or_(*tags_conditions))
    if conditions:
        statement = statement.where(and_(*conditions))

    vaults = session.exec(statement).all()
    grouped_vaults = {}
    for vault in vaults:
        group_id = vault.group_id or vault.id
        schema_vault = _update_vault_apy(vault)
        schema_vault.points = get_earned_points(session, vault)

        schema_vault.price_per_share = _get_last_price_per_share(
            session=session, vault_id=vault.id
        )

        if (vault.vault_group and vault.vault_group.default_vault_id == vault.id) or (
            not vault.vault_group
        ):
            schema_vault.is_default = True

        if group_id not in grouped_vaults:
            grouped_vaults[group_id] = {
                "id": group_id,
                "name": vault.vault_group.name if vault.vault_group else vault.name,
                "tvl": schema_vault.tvl or 0,
                "apy": schema_vault.apy or 0,
                "default_vault_id": (
                    vault.vault_group.default_vault_id if vault.vault_group else None
                ),
                "vaults": [schema_vault],
                "points": {},
            }
        else:
            grouped_vaults[group_id]["vaults"].append(schema_vault)
            grouped_vaults[group_id]["tvl"] += vault.tvl or 0
            grouped_vaults[group_id]["apy"] = max(
                grouped_vaults[group_id]["apy"], schema_vault.apy or 0
            )

        # Aggregate points for each partner
        for point in schema_vault.points:
            if point.name in grouped_vaults[group_id]["points"]:
                grouped_vaults[group_id]["points"][point.name] += point.point
            else:
                grouped_vaults[group_id]["points"][point.name] = point.point

    groups = [
        GroupSchema(
            id=group["id"],
            name=group["name"],
            tvl=group["tvl"],
            apy=group["apy"],
            vaults=group["vaults"],
            points=[
                schemas.EarnedPoints(name=partner, point=points)
                for partner, points in group["points"].items()
            ],
        )
        for group in grouped_vaults.values()
    ]
    return groups


@router.get("/{vault_slug}", response_model=schemas.Vault)
async def get_vault_info(session: SessionDep, vault_slug: str):
    statement = select(Vault).where(Vault.slug == vault_slug)
    vault = session.exec(statement).first()
    if vault is None:
        raise HTTPException(
            status_code=400,
            detail="The data not found in the database.",
        )

    schema_vault = _update_vault_apy(vault)
    schema_vault.points = get_earned_points(session, vault)

    # Check if the vault is part of a group
    if vault.vault_group:
        # Query all vaults in the group
        group_vaults_statement = select(Vault).where(Vault.group_id == vault.group_id)
        group_vaults = session.exec(group_vaults_statement).all()

        # Get the selected network chain of all vaults in the group
        selected_networks = {
            SupportedNetwork(chain=v.network_chain, vault_slug=v.slug)
            for v in group_vaults
            if v.network_chain
        }
        schema_vault.supported_networks = list(selected_networks)
    else:
        # If the vault doesn't have a group, get the network of this vault
        schema_vault.supported_networks = (
            [SupportedNetwork(chain=vault.network_chain, vault_slug=vault.slug)]
            if vault.network_chain
            else []
        )

    return schema_vault


@router.get("/{vault_slug}/performance")
async def get_vault_performance(session: SessionDep, vault_slug: str):
    # Get the VaultPerformance records for the given vault_id
    statement = select(Vault).where(Vault.slug == vault_slug)
    vault = session.exec(statement).first()
    if vault is None:
        raise HTTPException(
            status_code=400,
            detail="The data not found in the database.",
        )

    perf_hist = session.exec(
        select(VaultPerformance)
        .where(VaultPerformance.vault_id == vault.id)
        .order_by(VaultPerformance.datetime.asc())
    ).all()
    if len(perf_hist) == 0:
        return {"date": [], "apy": []}

    # Convert the list of VaultPerformance objects to a DataFrame
    pps_history_df = pd.DataFrame([vars(rec) for rec in perf_hist])

    # Rename the datetime column to date
    pps_history_df.rename(columns={"datetime": "date"}, inplace=True)

    if vault.strategy_name == constants.DELTA_NEUTRAL_STRATEGY:
        pps_history_df["apy"] = pps_history_df["apy_1m"]

        if vault.network_chain in {NetworkChain.arbitrum_one, NetworkChain.base}:
            pps_history_df = pps_history_df[["date", "apy"]].copy()

            # resample pps_history_df to daily frequency
            pps_history_df["date"] = pd.to_datetime(pps_history_df["date"])
            pps_history_df.set_index("date", inplace=True)
            pps_history_df = pps_history_df.resample("D").mean()
            pps_history_df.ffill(inplace=True)

            if (
                len(pps_history_df) >= 7 * 2
            ):  # we will make sure the normalized series enough to plot
                # calculate ma 7 days pps_history_df['apy']
                pps_history_df["apy"] = pps_history_df["apy"].rolling(window=7).mean()

    elif vault.strategy_name == constants.OPTIONS_WHEEL_STRATEGY:
        pps_history_df["apy"] = pps_history_df["apy_ytd"]
    else:
        pps_history_df["apy"] = pps_history_df["apy_1m"]

    # Convert the date column to string format
    pps_history_df.reset_index(inplace=True)
    pps_history_df["date"] = pps_history_df["date"].dt.strftime("%Y-%m-%dT%H:%M:%S")
    pps_history_df.fillna(0, inplace=True)

    # Convert the DataFrame to a dictionary and return it
    return pps_history_df[["date", "apy"]].to_dict(orient="list")


@router.get("/apy/performance/chart")
async def get_vault_performance_chart(session: SessionDep):
    # Get the VaultPerformance records for the given vault_id
    vaults = session.exec(select(Vault).where(Vault.is_active)).all()

    perf_hist = session.exec(
        select(VaultPerformance)
        .where(VaultPerformance.vault_id.in_([vault.id for vault in vaults]))
        .order_by(VaultPerformance.datetime.asc())
    ).all()
    if len(perf_hist) == 0:
        return []

    # Convert the list of VaultPerformance objects to a DataFrame
    pps_history_df = pd.DataFrame([vars(rec) for rec in perf_hist])

    # Rename the datetime column to date
    pps_history_df.rename(columns={"datetime": "date"}, inplace=True)
    result = []
    result_df = []
    for vault in vaults:
        # Filter for this vault's performance history
        vault_df = pps_history_df[pps_history_df["vault_id"] == vault.id].copy()

        if vault.strategy_name == constants.DELTA_NEUTRAL_STRATEGY:
            vault_df["apy"] = vault_df["apy_1m"]

            if vault.network_chain in {NetworkChain.arbitrum_one, NetworkChain.base}:
                vault_df = vault_df[["date", "apy"]].copy()

                # Resample to daily frequency
                vault_df["date"] = pd.to_datetime(vault_df["date"])
                vault_df.set_index("date", inplace=True)
                vault_df = vault_df.resample("D").mean()
                vault_df.ffill(inplace=True)

                # Ensure enough data for plotting and calculate a 7-day rolling average
                if len(vault_df) >= 7 * 2:
                    vault_df["apy"] = vault_df["apy"].rolling(window=7).mean()

        elif vault.strategy_name == constants.OPTIONS_WHEEL_STRATEGY:
            vault_df["apy"] = vault_df["apy_ytd"]
        else:
            vault_df["apy"] = vault_df["apy_1m"]

        if "vault_id" not in vault_df.columns:
            vault_df["vault_id"] = vault.id

        # Convert date column to string format
        vault_df.reset_index(inplace=True)
        vault_df["date"] = vault_df["date"].dt.strftime("%Y-%m-%dT%H:%M:%S")
        vault_df.fillna(0, inplace=True)
        result_df.append(vault_df)

        # Group by date and aggregate apy and vault_id
    group_df = pd.concat(result_df)
    grouped_results = (
        group_df.groupby("date")
        .apply(lambda x: x[["apy", "vault_id"]].to_dict(orient="records"))
        .reset_index(name="values")
    )
    # Append each vault's result to the final result list
    if "date" in grouped_results.columns and "values" in grouped_results.columns:
        if len(grouped_results["date"]) == len(grouped_results["values"]):
            # Append each vault's result to the final result list
            for date, values in zip(grouped_results["date"], grouped_results["values"]):
                result.append({"date": date, "values": values})

    return result


@router.get("/apy-breakdown/{vault_id}")
def get_apy_breakdown(session: SessionDep, vault_id: str):
    statement = select(Vault).where(Vault.id == vault_id)
    vault = session.exec(statement).first()
    if vault is None:
        raise HTTPException(
            status_code=400,
            detail="The data not found in the database.",
        )

    statement = select(VaultAPYBreakdown).where(VaultAPYBreakdown.vault_id == vault_id)
    vault_apy = session.exec(statement).first()
    if vault_apy is None:
        return {}

    # Aggregate all components into a single dictionary
    data = {
        component.component_name.lower(): component.component_apy
        for component in vault_apy.apy_components
    }
    data["apy"] = vault_apy.total_apy
    return data

<<<<<<< HEAD

@router.get("/metrics/{vault_id}", response_model=VaultMetadataResponse)
def get_vault_metadata(session: SessionDep, vault_id: str):
    # Retrieve the vault
    vault = session.exec(select(Vault).where(Vault.id == vault_id)).first()
    if not vault:
        raise HTTPException(
            status_code=404,  # Use 404 to indicate "not found"
            detail="Vault not found in the database.",
        )

    # Retrieve the vault metadata
    vault_metadata = session.exec(
        select(VaultMetadata).where(VaultMetadata.vault_id == vault_id)
    ).first()

    if not vault_metadata:
        return {}

    # Aggregate all components into a single dictionary
    return VaultMetadataResponse(
        vault_id=vault_metadata.vault_id,
        borrow_apr=vault_metadata.borrow_apr,
        health_factor=vault_metadata.health_factor,
        leverage=vault_metadata.leverage,
        open_position_size=vault_metadata.open_position_size,
        last_updated=vault_metadata.last_updated,
    )


@router.get("/pps_histories/details")
def get_pps_histories(
    session: SessionDep,
=======
@router.get("/{vault_id}/pps-histories")
def get_pps_histories(
    session: SessionDep,
    vault_id: uuid.UUID,
>>>>>>> 564a015f
    start_date: Optional[str] = Query(
        None, description="Start date in YYYY-MM-DD format"
    ),
    end_date: Optional[str] = Query(None, description="End date in YYYY-MM-DD format"),
):
    # Define the raw SQL query with placeholders
    raw_query = text(
        """
        SELECT  
            pps.id,
            pps.vault_id,
            pps.price_per_share,
            pps.datetime
        FROM 
            pps_history pps
        INNER JOIN 
            vaults v ON v.id = pps.vault_id
        WHERE 
            v.is_active = TRUE
<<<<<<< HEAD
            AND (CAST(:start_date AS TIMESTAMP) IS NULL OR pps.datetime >= CAST(:start_date AS TIMESTAMP))  -- Updated condition
            AND (CAST(:end_date AS TIMESTAMP) IS NULL OR pps.datetime <= CAST(:end_date AS TIMESTAMP))  -- Updated condition
        ORDER BY 
            pps.datetime  -- Added ORDER BY clause
=======
            AND pps.vault_id = :vault_id
            AND (CAST(:start_date AS TIMESTAMP) IS NULL OR pps.datetime >= CAST(:start_date AS TIMESTAMP))
            AND (CAST(:end_date AS TIMESTAMP) IS NULL OR pps.datetime <= CAST(:end_date AS TIMESTAMP))
        ORDER BY 
            pps.datetime
>>>>>>> 564a015f
        """
    )

    # Execute the query with parameters
    result = session.exec(
        raw_query.bindparams(
<<<<<<< HEAD
=======
            bindparam("vault_id", value=vault_id),
>>>>>>> 564a015f
            bindparam(
                "start_date",
                value=datetime.strptime(start_date, "%Y-%m-%d") if start_date else None,
            ),
            bindparam(
                "end_date",
                value=datetime.strptime(end_date, "%Y-%m-%d") if end_date else None,
            ),
        )
    ).all()

    # Map query result to response model
    response = [
        PricePerShareHistoryResponse(
            id=row.id,
            vault_id=row.vault_id,
            price_per_share=row.price_per_share,
            datetime=row.datetime,
        )
        for row in result
    ]

    return response<|MERGE_RESOLUTION|>--- conflicted
+++ resolved
@@ -15,11 +15,7 @@
 from core import constants
 from models import PointDistributionHistory, Vault
 from models.vault_performance import VaultPerformance
-<<<<<<< HEAD
 from models.vaults import NetworkChain, VaultCategory, VaultMetadata
-=======
-from models.vaults import NetworkChain, VaultCategory
->>>>>>> 564a015f
 from schemas.pps_history_response import PricePerShareHistoryResponse
 from schemas.vault import GroupSchema, SupportedNetwork
 from schemas.vault_metadata_response import VaultMetadataResponse
@@ -409,7 +405,6 @@
     data["apy"] = vault_apy.total_apy
     return data
 
-<<<<<<< HEAD
 
 @router.get("/metrics/{vault_id}", response_model=VaultMetadataResponse)
 def get_vault_metadata(session: SessionDep, vault_id: str):
@@ -440,15 +435,10 @@
     )
 
 
-@router.get("/pps_histories/details")
-def get_pps_histories(
-    session: SessionDep,
-=======
 @router.get("/{vault_id}/pps-histories")
 def get_pps_histories(
     session: SessionDep,
     vault_id: uuid.UUID,
->>>>>>> 564a015f
     start_date: Optional[str] = Query(
         None, description="Start date in YYYY-MM-DD format"
     ),
@@ -468,28 +458,18 @@
             vaults v ON v.id = pps.vault_id
         WHERE 
             v.is_active = TRUE
-<<<<<<< HEAD
-            AND (CAST(:start_date AS TIMESTAMP) IS NULL OR pps.datetime >= CAST(:start_date AS TIMESTAMP))  -- Updated condition
-            AND (CAST(:end_date AS TIMESTAMP) IS NULL OR pps.datetime <= CAST(:end_date AS TIMESTAMP))  -- Updated condition
-        ORDER BY 
-            pps.datetime  -- Added ORDER BY clause
-=======
             AND pps.vault_id = :vault_id
             AND (CAST(:start_date AS TIMESTAMP) IS NULL OR pps.datetime >= CAST(:start_date AS TIMESTAMP))
             AND (CAST(:end_date AS TIMESTAMP) IS NULL OR pps.datetime <= CAST(:end_date AS TIMESTAMP))
         ORDER BY 
             pps.datetime
->>>>>>> 564a015f
         """
     )
 
     # Execute the query with parameters
     result = session.exec(
         raw_query.bindparams(
-<<<<<<< HEAD
-=======
             bindparam("vault_id", value=vault_id),
->>>>>>> 564a015f
             bindparam(
                 "start_date",
                 value=datetime.strptime(start_date, "%Y-%m-%d") if start_date else None,
