import json
from typing import List, Optional

import pandas as pd
from fastapi import APIRouter, Depends, HTTPException, Query
from sqlmodel import Session, and_, select, or_

import schemas
from api.api_v1.deps import SessionDep
from core import constants
from models import PointDistributionHistory, Vault
from models.vault_performance import VaultPerformance
from models.vaults import NetworkChain, VaultCategory
from schemas.vault import GroupSchema, SupportedNetwork

router = APIRouter()


def _update_vault_apy(vault: Vault) -> schemas.Vault:
    schema_vault = schemas.Vault.model_validate(vault)

    if vault.strategy_name == constants.OPTIONS_WHEEL_STRATEGY:
        schema_vault.apy = vault.ytd_apy
    else:
        schema_vault.apy = vault.monthly_apy
    return schema_vault


def get_vault_earned_point_by_partner(
    session: Session, vault: Vault, partner_name: str
) -> PointDistributionHistory:
    """
    Get the latest PointDistributionHistory record for the given vault_id
    """
    statement = (
        select(PointDistributionHistory)
        .where(
            PointDistributionHistory.vault_id == vault.id,
            PointDistributionHistory.partner_name == partner_name,
        )
        .order_by(PointDistributionHistory.created_at.desc())
    )
    point_dist_hist = session.exec(statement).first()
    if point_dist_hist is None:
        return PointDistributionHistory(
            vault_id=vault.id, partner_name=partner_name, point=0.0
        )
    return point_dist_hist


def get_earned_points(session: Session, vault: Vault) -> List[schemas.EarnedPoints]:
    routes = (
        json.loads(vault.routes) + [constants.EIGENLAYER]
        if vault.routes is not None
        else []
    )
    partners = routes + [
        constants.HARMONIX,
    ]

    if vault.network_chain == NetworkChain.base:
        partners.append(constants.BSX)

    earned_points = []
    for partner in partners:
        point_dist_hist = get_vault_earned_point_by_partner(session, vault, partner)
        if point_dist_hist is not None:
            earned_points.append(
                schemas.EarnedPoints(
                    name=partner,
                    point=point_dist_hist.point,
                    created_at=point_dist_hist.created_at,
                )
            )
        else:
            # add default value 0
            earned_points.append(
                schemas.EarnedPoints(
                    name=partner,
                    point=0.0,
                    created_at=None,
                )
            )

    return earned_points


@router.get("/", response_model=List[schemas.GroupSchema])
async def get_all_vaults(
    session: SessionDep,
    category: VaultCategory = Query(None),
    network_chain: NetworkChain = Query(None),
    tags: Optional[List[str]] = Query(None),
):
    statement = select(Vault).where(Vault.is_active == True).order_by(Vault.order)
    conditions = []
    if category:
        conditions.append(Vault.category == category)

    if network_chain:
        conditions.append(Vault.network_chain == network_chain)

    if tags:
        # Adjust the filter for tags stored as a serialized string
        tags_conditions = [Vault.tags.contains(tag) for tag in tags]
        conditions.append(or_(*tags_conditions))
    if conditions:
        statement = statement.where(and_(*conditions))

    vaults = session.exec(statement).all()
    grouped_vaults = {}
    for vault in vaults:
        group_id = vault.group_id or vault.id
        schema_vault = _update_vault_apy(vault)
        schema_vault.points = get_earned_points(session, vault)
        if group_id not in grouped_vaults:
            if (
                vault.vault_group and vault.vault_group.default_vault_id == vault.id
            ) or (not vault.vault_group):
                schema_vault.is_default = True
            grouped_vaults[group_id] = {
                "id": group_id,
                "name": vault.vault_group.name if vault.vault_group else vault.name,
                "tvl": schema_vault.tvl or 0,
                "apy": schema_vault.apy or 0,
                "default_vault_id": (
                    vault.vault_group.default_vault_id if vault.vault_group else None
                ),
                "vaults": [schema_vault],
                "points": {},
            }
        else:
            grouped_vaults[group_id]["vaults"].append(schema_vault)
            grouped_vaults[group_id]["tvl"] += vault.tvl or 0
            grouped_vaults[group_id]["apy"] = max(
                grouped_vaults[group_id]["apy"], vault.ytd_apy or 0
            )
        # Aggregate points for each partner
        for point in schema_vault.points:
            if point.name in grouped_vaults[group_id]["points"]:
                grouped_vaults[group_id]["points"][point.name] += point.point
            else:
                grouped_vaults[group_id]["points"][point.name] = point.point

    groups = [
        GroupSchema(
            id=group["id"],
            name=group["name"],
            tvl=group["tvl"],
            apy=group["apy"],
            vaults=group["vaults"],
            points=[
                schemas.EarnedPoints(name=partner, point=points)
                for partner, points in group["points"].items()
            ],
        )
        for group in grouped_vaults.values()
    ]
    return groups


@router.get("/{vault_slug}", response_model=schemas.Vault)
async def get_vault_info(session: SessionDep, vault_slug: str):
    statement = select(Vault).where(Vault.slug == vault_slug)
    vault = session.exec(statement).first()
    if vault is None:
        raise HTTPException(
            status_code=400,
            detail="The data not found in the database.",
        )

    schema_vault = _update_vault_apy(vault)
    schema_vault.points = get_earned_points(session, vault)

    # Check if the vault is part of a group
    if vault.vault_group:
        # Query all vaults in the group
        group_vaults_statement = select(Vault).where(Vault.group_id == vault.group_id)
        group_vaults = session.exec(group_vaults_statement).all()

        # Get the selected network chain of all vaults in the group
        selected_networks = {
            SupportedNetwork(chain=v.network_chain, vault_slug=v.slug)
            for v in group_vaults
            if v.network_chain
        }
        schema_vault.supported_networks = list(selected_networks)
    else:
        # If the vault doesn't have a group, get the network of this vault
        schema_vault.supported_networks = (
            [SupportedNetwork(chain=vault.network_chain, vault_slug=vault.slug)]
            if vault.network_chain
            else []
        )

    return schema_vault


@router.get("/{vault_slug}/performance")
async def get_vault_performance(session: SessionDep, vault_slug: str):
    # Get the VaultPerformance records for the given vault_id
    statement = select(Vault).where(Vault.slug == vault_slug)
    vault = session.exec(statement).first()
    if vault is None:
        raise HTTPException(
            status_code=400,
            detail="The data not found in the database.",
        )

    perf_hist = session.exec(
        select(VaultPerformance)
        .where(VaultPerformance.vault_id == vault.id)
        .order_by(VaultPerformance.datetime.asc())
    ).all()
    if len(perf_hist) == 0:
        return {"date": [], "apy": []}

    # Convert the list of VaultPerformance objects to a DataFrame
    pps_history_df = pd.DataFrame([vars(rec) for rec in perf_hist])

    # Rename the datetime column to date
    pps_history_df.rename(columns={"datetime": "date"}, inplace=True)

    if vault.strategy_name == constants.DELTA_NEUTRAL_STRATEGY:
        pps_history_df["apy"] = pps_history_df["apy_1m"]

        if vault.network_chain in {NetworkChain.arbitrum_one, NetworkChain.base}:
            pps_history_df = pps_history_df[["date", "apy"]].copy()
<<<<<<< HEAD

            # resample pps_history_df to daily frequency
            pps_history_df["date"] = pd.to_datetime(pps_history_df["date"])
            pps_history_df.set_index("date", inplace=True)
            pps_history_df = pps_history_df.resample("D").mean()
            pps_history_df.ffill(inplace=True)

            if (
                len(pps_history_df) >= 7 * 2
            ):  # we will make sure the normalized series enough to plot
                # calculate ma 7 days pps_history_df['apy']
                pps_history_df["apy"] = pps_history_df["apy"].rolling(window=7).mean()

=======
            
            # resample pps_history_df to daily frequency
            pps_history_df["date"] = pd.to_datetime(pps_history_df["date"])
            pps_history_df.set_index("date", inplace=True)
            pps_history_df = pps_history_df.resample("D").mean()
            pps_history_df.ffill(inplace=True)

            if len(pps_history_df) >= 7 * 2:  # we will make sure the normalized series enough to plot
                # calculate ma 7 days pps_history_df['apy']
                pps_history_df["apy"] = pps_history_df["apy"].rolling(window=7).mean()
            
>>>>>>> ebc327d1
    elif vault.strategy_name == constants.OPTIONS_WHEEL_STRATEGY:
        pps_history_df["apy"] = pps_history_df["apy_ytd"]

    # Convert the date column to string format
    pps_history_df.reset_index(inplace=True)
    pps_history_df["date"] = pps_history_df["date"].dt.strftime("%Y-%m-%dT%H:%M:%S")
    pps_history_df.fillna(0, inplace=True)

    # Convert the DataFrame to a dictionary and return it
    return pps_history_df[["date", "apy"]].to_dict(orient="list")<|MERGE_RESOLUTION|>--- conflicted
+++ resolved
@@ -226,21 +226,6 @@
 
         if vault.network_chain in {NetworkChain.arbitrum_one, NetworkChain.base}:
             pps_history_df = pps_history_df[["date", "apy"]].copy()
-<<<<<<< HEAD
-
-            # resample pps_history_df to daily frequency
-            pps_history_df["date"] = pd.to_datetime(pps_history_df["date"])
-            pps_history_df.set_index("date", inplace=True)
-            pps_history_df = pps_history_df.resample("D").mean()
-            pps_history_df.ffill(inplace=True)
-
-            if (
-                len(pps_history_df) >= 7 * 2
-            ):  # we will make sure the normalized series enough to plot
-                # calculate ma 7 days pps_history_df['apy']
-                pps_history_df["apy"] = pps_history_df["apy"].rolling(window=7).mean()
-
-=======
             
             # resample pps_history_df to daily frequency
             pps_history_df["date"] = pd.to_datetime(pps_history_df["date"])
@@ -252,7 +237,6 @@
                 # calculate ma 7 days pps_history_df['apy']
                 pps_history_df["apy"] = pps_history_df["apy"].rolling(window=7).mean()
             
->>>>>>> ebc327d1
     elif vault.strategy_name == constants.OPTIONS_WHEEL_STRATEGY:
         pps_history_df["apy"] = pps_history_df["apy_ytd"]
 
