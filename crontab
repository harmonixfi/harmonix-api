15 8 * * 5 cd /app && python -m bg_tasks.update_performance_weekly
5 */8 * * * cd /app && python -m bg_tasks.update_delta_neutral_vault_performance_daily --chain arbitrum_one
5 */8 * * * cd /app && python -m bg_tasks.update_delta_neutral_vault_performance_daily --chain base
15 8 * * 5 cd /app && python -m bg_tasks.update_delta_neutral_vault_performance_daily --chain ethereum
0 0 * * * cd /app && python -m bg_tasks.update_usdce_usdc_price_feed_oracle
0 */12 * * * cd /app && python -m bg_tasks.restaking_point_calculation
0 */1 * * * cd /app && python -m bg_tasks.points_distribution_job_harmonix
# 0 */1 * * * cd /app && python -m bg_tasks.reward_distribution_job
0 */1 * * * cd /app && python -m bg_tasks.update_tvl_for_vaults

*/15 * * * * cd /app && python -m bg_tasks.indexing_historical_transactions_data live --address 0x09f2b45a6677858f016EBEF1E8F141D6944429DF --chain ethereum
<<<<<<< HEAD
*/15 * * * * cd /app && python -m bg_tasks.indexing_historical_transactions_data live --address 0xFae8821DD6e5F93431506bf234Ed94dDaaD2A533 --chain ethereum
*/15 * * * * cd /app && python -m bg_tasks.indexing_historical_transactions_data live --address 0x4a10C31b642866d3A3Df2268cEcD2c5B14600523 --chain arbitrum_one
*/15 * * * * cd /app && python -m bg_tasks.indexing_historical_transactions_data live --address 0x316CDbBEd9342A1109D967543F81FA6288eBC47D --chain arbitrum_one
*/15 * * * * cd /app && python -m bg_tasks.indexing_historical_transactions_data live --address 0xd531d9212cB1f9d27F9239345186A6e9712D8876 --chain arbitrum_one
=======
*/15 * * * * cd /app && python -m bg_tasks.indexing_historical_transactions_data live --address 0x4a10C31b642866d3A3Df2268cEcD2c5B14600523 --chain arbitrum_one
>>>>>>> 0688489a
*/20 * * * * cd /app && python -m bg_tasks.indexing_user_holding_kelpdao live --chain arbitrum_one --vault-id 65f75bd7-a2d2-4764-ae31-78e4bb132c62
*/20 * * * * cd /app && python -m bg_tasks.indexing_user_holding_kelpdao live --chain ethereum --vault-id 2e63ed8f-c42a-4ac8-bf31-092270fc9ed1<|MERGE_RESOLUTION|>--- conflicted
+++ resolved
@@ -9,13 +9,6 @@
 0 */1 * * * cd /app && python -m bg_tasks.update_tvl_for_vaults
 
 */15 * * * * cd /app && python -m bg_tasks.indexing_historical_transactions_data live --address 0x09f2b45a6677858f016EBEF1E8F141D6944429DF --chain ethereum
-<<<<<<< HEAD
-*/15 * * * * cd /app && python -m bg_tasks.indexing_historical_transactions_data live --address 0xFae8821DD6e5F93431506bf234Ed94dDaaD2A533 --chain ethereum
 */15 * * * * cd /app && python -m bg_tasks.indexing_historical_transactions_data live --address 0x4a10C31b642866d3A3Df2268cEcD2c5B14600523 --chain arbitrum_one
-*/15 * * * * cd /app && python -m bg_tasks.indexing_historical_transactions_data live --address 0x316CDbBEd9342A1109D967543F81FA6288eBC47D --chain arbitrum_one
-*/15 * * * * cd /app && python -m bg_tasks.indexing_historical_transactions_data live --address 0xd531d9212cB1f9d27F9239345186A6e9712D8876 --chain arbitrum_one
-=======
-*/15 * * * * cd /app && python -m bg_tasks.indexing_historical_transactions_data live --address 0x4a10C31b642866d3A3Df2268cEcD2c5B14600523 --chain arbitrum_one
->>>>>>> 0688489a
 */20 * * * * cd /app && python -m bg_tasks.indexing_user_holding_kelpdao live --chain arbitrum_one --vault-id 65f75bd7-a2d2-4764-ae31-78e4bb132c62
 */20 * * * * cd /app && python -m bg_tasks.indexing_user_holding_kelpdao live --chain ethereum --vault-id 2e63ed8f-c42a-4ac8-bf31-092270fc9ed1