import json
from typing import List
import uuid
import datetime
from fastapi import APIRouter, HTTPException
from sqlalchemy import distinct, func
from sqlmodel import select
import models
from models.pps_history import PricePerShareHistory
from models.referralcodes import ReferralCode
from models.referrals import Referral
from models.reward_sessions import RewardSessions
from models.user import User
from models.user_portfolio import UserPortfolio
from models.vault_performance import VaultPerformance
from models.rewards import Reward
from models.user_points import UserPoints
import schemas
import pandas as pd
from api.api_v1.deps import SessionDep
from models import Vault
from core.config import settings
from core import constants
from utils.api import create_user_with_referral, get_user_by_wallet_address, is_valid_wallet_address

router = APIRouter()


@router.get("/users/{wallet_address}", response_model=dict)
async def get_user(session: SessionDep, wallet_address: str):
<<<<<<< HEAD
        wallet_address = is_valid_wallet_address(wallet_address)
        if not wallet_address:
                return {'joined': False}
        user = get_user_by_wallet_address(session, wallet_address)
        return {'joined': user is not None}

@router.post("/users/join", response_model=dict)
async def join_user(session: SessionDep, user: schemas.UserJoin):
        wallet_address = is_valid_wallet_address(user.user_address)
        if not wallet_address:
                return {'valid': False}
        valid = create_user_with_referral(user.user_address, user.referral_code, session)
        return {'valid': valid}

@router.get("/users/{wallet_address}/referral", response_model=List[str])
async def get_referral_codes(session: SessionDep, wallet_address: str):
        wallet_address = is_valid_wallet_address(wallet_address)        
        if not wallet_address:
                return []
        user = get_user_by_wallet_address(session, wallet_address)
        if not user:
                return []
        statement = select(ReferralCode).where(ReferralCode.user_id == user.user_id)
        referral_codes = session.exec(statement).all()
        return [referral_code.code for referral_code in referral_codes]

@router.get("/users/{wallet_address}/rewards", response_model=schemas.Rewards)
async def get_rewards(session: SessionDep, wallet_address: str):
        wallet_address = is_valid_wallet_address(wallet_address)
        if not wallet_address:
                return {'reward_percentage': 0, 'depositors': 0}        
        user = get_user_by_wallet_address(session, wallet_address)
        if not user:
                return {'reward_percentage': 0, 'depositors': 0}
        statement = select(Referral).where(Referral.referrer_id == user.user_id)
        referrals = session.exec(statement).all()
        depositors = len(referrals)
        statement = select(Reward).where(Reward.user_id == user.user_id)
        rewards = session.exec(statement).first()
        if not rewards:
                rewards = Reward(reward_percentage=0)
        return {'reward_percentage': rewards.reward_percentage, 'depositors': depositors}
=======
    user = get_user_by_wallet_address(session, wallet_address)
    return {"joined": user is not None}


@router.post("/users/join", response_model=dict)
async def join_user(session: SessionDep, user: schemas.UserJoin):
    valid = create_user_with_referral(user.user_address, user.referral_code, session)
    return {"valid": valid}


@router.get("/users/{wallet_address}/referral", response_model=List[str])
async def get_referral_codes(session: SessionDep, wallet_address: str):
    user = get_user_by_wallet_address(session, wallet_address)
    if not user:
        return []
    statement = select(ReferralCode).where(ReferralCode.user_id == user.user_id)
    referral_codes = session.exec(statement).all()
    return [referral_code.code for referral_code in referral_codes]


@router.get("/users/{wallet_address}/rewards", response_model=schemas.Rewards)
async def get_rewards(session: SessionDep, wallet_address: str):
    user = get_user_by_wallet_address(session, wallet_address)
    if not user:
        return {"reward_percentage": 0, "depositors": 0}
    statement = select(Referral).where(Referral.referrer_id == user.user_id)
    referrals = session.exec(statement).all()
    depositors = len(referrals)
    statement = select(Reward).where(Reward.user_id == user.user_id)
    rewards = session.exec(statement).first()
    if not rewards:
        rewards = Reward(reward_percentage=0)
    return {"reward_percentage": rewards.reward_percentage, "depositors": depositors}
>>>>>>> fa93897e


@router.get("/users/{wallet_address}/points", response_model=List[schemas.Points])
async def get_points(session: SessionDep, wallet_address: str):
<<<<<<< HEAD
        wallet_address = is_valid_wallet_address(wallet_address)
        if not wallet_address:
                return []
        user = get_user_by_wallet_address(session, wallet_address)
        if not user:
                return []
        statement = select(UserPoints).where(UserPoints.wallet_address == wallet_address)
        user_points = session.exec(statement).all()
        if not user_points:
                return []
        points = []
        for user_point in user_points:
                points.append(
                        {'points': user_point.points, 
                         'start_date': user_point.created_at, 
                         'end_date': user_point.updated_at, 
                         'session_name': user_point.partner_name}
                         )
        return points
=======
    user = get_user_by_wallet_address(session, wallet_address)
    if not user:
        return []
    statement = select(UserPoints, RewardSessions).where(
        UserPoints.session_id == RewardSessions.session_id
    )

    user_points = session.exec(statement).all()

    if not user_points:
        return []
    points: List[schemas.Points] = []
    for user_point in user_points:
        point = schemas.Points(
            points=user_point.UserPoints.points,
            start_date=user_point.RewardSessions.start_date,
            end_date=user_point.RewardSessions.end_date,
            session_name=user_point.RewardSessions.session_name,
            partner_name=user_point.RewardSessions.partner_name,
        )
        points.append(point)
    return points
>>>>>>> fa93897e
<|MERGE_RESOLUTION|>--- conflicted
+++ resolved
@@ -21,57 +21,17 @@
 from models import Vault
 from core.config import settings
 from core import constants
-from utils.api import create_user_with_referral, get_user_by_wallet_address, is_valid_wallet_address
+from utils.api import (
+    create_user_with_referral,
+    get_user_by_wallet_address,
+    is_valid_wallet_address,
+)
 
 router = APIRouter()
 
 
 @router.get("/users/{wallet_address}", response_model=dict)
 async def get_user(session: SessionDep, wallet_address: str):
-<<<<<<< HEAD
-        wallet_address = is_valid_wallet_address(wallet_address)
-        if not wallet_address:
-                return {'joined': False}
-        user = get_user_by_wallet_address(session, wallet_address)
-        return {'joined': user is not None}
-
-@router.post("/users/join", response_model=dict)
-async def join_user(session: SessionDep, user: schemas.UserJoin):
-        wallet_address = is_valid_wallet_address(user.user_address)
-        if not wallet_address:
-                return {'valid': False}
-        valid = create_user_with_referral(user.user_address, user.referral_code, session)
-        return {'valid': valid}
-
-@router.get("/users/{wallet_address}/referral", response_model=List[str])
-async def get_referral_codes(session: SessionDep, wallet_address: str):
-        wallet_address = is_valid_wallet_address(wallet_address)        
-        if not wallet_address:
-                return []
-        user = get_user_by_wallet_address(session, wallet_address)
-        if not user:
-                return []
-        statement = select(ReferralCode).where(ReferralCode.user_id == user.user_id)
-        referral_codes = session.exec(statement).all()
-        return [referral_code.code for referral_code in referral_codes]
-
-@router.get("/users/{wallet_address}/rewards", response_model=schemas.Rewards)
-async def get_rewards(session: SessionDep, wallet_address: str):
-        wallet_address = is_valid_wallet_address(wallet_address)
-        if not wallet_address:
-                return {'reward_percentage': 0, 'depositors': 0}        
-        user = get_user_by_wallet_address(session, wallet_address)
-        if not user:
-                return {'reward_percentage': 0, 'depositors': 0}
-        statement = select(Referral).where(Referral.referrer_id == user.user_id)
-        referrals = session.exec(statement).all()
-        depositors = len(referrals)
-        statement = select(Reward).where(Reward.user_id == user.user_id)
-        rewards = session.exec(statement).first()
-        if not rewards:
-                rewards = Reward(reward_percentage=0)
-        return {'reward_percentage': rewards.reward_percentage, 'depositors': depositors}
-=======
     user = get_user_by_wallet_address(session, wallet_address)
     return {"joined": user is not None}
 
@@ -105,32 +65,10 @@
     if not rewards:
         rewards = Reward(reward_percentage=0)
     return {"reward_percentage": rewards.reward_percentage, "depositors": depositors}
->>>>>>> fa93897e
 
 
 @router.get("/users/{wallet_address}/points", response_model=List[schemas.Points])
 async def get_points(session: SessionDep, wallet_address: str):
-<<<<<<< HEAD
-        wallet_address = is_valid_wallet_address(wallet_address)
-        if not wallet_address:
-                return []
-        user = get_user_by_wallet_address(session, wallet_address)
-        if not user:
-                return []
-        statement = select(UserPoints).where(UserPoints.wallet_address == wallet_address)
-        user_points = session.exec(statement).all()
-        if not user_points:
-                return []
-        points = []
-        for user_point in user_points:
-                points.append(
-                        {'points': user_point.points, 
-                         'start_date': user_point.created_at, 
-                         'end_date': user_point.updated_at, 
-                         'session_name': user_point.partner_name}
-                         )
-        return points
-=======
     user = get_user_by_wallet_address(session, wallet_address)
     if not user:
         return []
@@ -152,5 +90,4 @@
             partner_name=user_point.RewardSessions.partner_name,
         )
         points.append(point)
-    return points
->>>>>>> fa93897e
+    return points