--- conflicted
+++ resolved
@@ -1,167 +1,165 @@
-from enum import Enum
-
-from web3 import Web3
-from core.config import settings
-
-RENZO = "renzo"
-ZIRCUIT = "zircuit"
-KELPDAO = "kelpdao"
-EIGENLAYER = "eigenlayer"
-HARMONIX = "Harmonix"
-HYPERLIQUID = "Hyperliquid"
-BSX = "bsx"
-
-REWARD_HIGH_PERCENTAGE = 0.08
-REWARD_DEFAULT_PERCENTAGE = 0.05
-REWARD_KOL_AND_PARTNER_DEFAULT_PERCENTAGE = 0.06
-REWARD_HIGH_LIMIT = 101
-MIN_FUNDS_FOR_HIGH_REWARD = 50.0
-HIGH_REWARD_DURATION_DAYS = 90
-
-REFERRAL_POINTS_PERCENTAGE = 0.1
-
-OPTIONS_WHEEL_STRATEGY = "options_wheel_strategy"
-DELTA_NEUTRAL_STRATEGY = "delta_neutral_strategy"
-PENDLE_HEDGING_STRATEGY = "pendle_hedging_strategy"
-STAKING_STRATEGY = "staking_strategy"
-
-
-CHAIN_ARBITRUM = "arbitrum_one"
-CHAIN_ETHER_MAINNET = "ethereum"
-CHAIN_BASE = "base"
-
-CHAIN_IDS = {"CHAIN_ARBITRUM": 42161}
-
-<<<<<<< HEAD
-CAMELOT_LP_POOL = {
-    "WST_ETH_ADDRESS": "0xdEb89DE4bb6ecf5BFeD581EB049308b52d9b2Da7",
-    "USDE_USDC_ADDRESS": "0xc23f308CF1bFA7efFFB592920a619F00990F8D74",
-}
-
-
-SOLV_VAULT_SLUG = "arbitrum-wbtc-vault"
-BSX_VAULT_SLUG = "base-wsteth-delta-neutral"
-KEYDAO_VAULT_SLUG = "ethereum-kelpdao-restaking-delta-neutral-vault"
-KEYDAO_VAULT_ARBITRUM_SLUG = "kelpdao-restaking-delta-neutral-vault"
-RENZO_VAULT_SLUG = "renzo-zircuit-restaking-delta-neutral-vault"
-DELTA_NEUTRAL_VAULT_VAULT_SLUG = "delta-neutral-vault"
-OPTIONS_WHEEL_VAULT_VAULT_SLUG = "options-wheel-vault"
-PENDLE_VAULT_VAULT_SLUG = "arbitrum-pendle-rseth-26sep2024"
-=======
-FEED_ADDRESS = Web3.to_checksum_address("0x639Fe6ab55C921f74e7fac1ee960C0B6293ba612")
->>>>>>> 7582d402
-
-NETWORK_RPC_URLS = {
-    CHAIN_ARBITRUM: settings.ARBITRUM_MAINNET_INFURA_URL,
-    CHAIN_ETHER_MAINNET: settings.ETHER_MAINNET_INFURA_URL,
-    CHAIN_BASE: settings.BASE_MAINNET_NETWORK_RPC,
-}
-
-NETWORK_SOCKET_URLS = {
-    CHAIN_ARBITRUM: settings.ARBITRUM_MAINNET_INFURA_WEBSOCKER_URL,
-    CHAIN_ETHER_MAINNET: settings.ETHER_MAINNET_INFURA_URL,
-    CHAIN_BASE: settings.BASE_MAINNET_WSS_NETWORK_RPC,
-}
-
-WSTETH_ADDRESS: dict = {
-    CHAIN_ARBITRUM: "0x5979D7b546E38E414F7E9822514be443A4800529",
-    CHAIN_ETHER_MAINNET: "0x7f39C581F595B53c5cb19bD0b3f8dA6c935E2Ca0",
-}
-
-WETH_ADDRESS: dict = {
-    CHAIN_ARBITRUM: "0x82aF49447D8a07e3bd95BD0d56f35241523fBab1",
-    CHAIN_ETHER_MAINNET: "0x7f39C581F595B53c5cb19bD0b3f8dA6c935E2Ca0",
-}
-
-RSETH_ADDRESS: dict = {
-    CHAIN_ARBITRUM: "0x4186BFC76E2E237523CBC30FD220FE055156b41F",
-    CHAIN_ETHER_MAINNET: "0xA1290d69c65A6Fe4DF752f95823fae25cB99e5A7",
-}
-
-USDC_ADDRESS: dict = {
-    CHAIN_ARBITRUM: "0xaf88d065e77c8cC2239327C5EDb3A432268e5831",
-    CHAIN_ETHER_MAINNET: "0xA0b86991c6218b36c1d19D4a2e9Eb0cE3606eB48",
-}
-USDCE_ADDRESS: dict = {
-    CHAIN_ARBITRUM: "0xFF970A61A04b1cA14834A43f5dE4533eBDDB5CC8",
-}
-
-DAI_ADDRESS: dict = {
-    CHAIN_ARBITRUM: "0xda10009cbd5d07dd0cecc66161fc93d7c9000da1",
-    CHAIN_ETHER_MAINNET: "0x6B175474E89094C44Da98b954EedeAC495271d0F",
-}
-
-RSETH_ADDRESS: dict = {
-    CHAIN_ARBITRUM: "0x4186BFC76E2E237523CBC30FD220FE055156b41F",
-    CHAIN_ETHER_MAINNET: "0xA1290d69c65A6Fe4DF752f95823fae25cB99e5A7",
-}
-
-ZIRCUIT_DEPOSIT_CONTRACT_ADDRESS = "0xF047ab4c75cebf0eB9ed34Ae2c186f3611aEAfa6"
-
-ZIRCUIT_ABI = [
-    {
-        "inputs": [
-            {"internalType": "address", "name": "", "type": "address"},
-            {"internalType": "address", "name": "", "type": "address"},
-        ],
-        "name": "balance",
-        "outputs": [{"internalType": "uint256", "name": "", "type": "uint256"}],
-        "stateMutability": "view",
-        "type": "function",
-    }
-]
-
-
-ARB_UNISWAP_WETH_USDC_POOL_ADDRESS = "0xC6962004f452bE9203591991D15f6b388e09E8D0"
-ETH_UNISWAP_WETH_USDC_POOL_ADDRESS = "0x88e6A0c2dDD26FEEb64F039a2c41296FcB3f5640"
-
-UNISWAP_POOLS = {
-    WETH_ADDRESS[CHAIN_ARBITRUM]: {
-        USDC_ADDRESS[CHAIN_ARBITRUM]: ARB_UNISWAP_WETH_USDC_POOL_ADDRESS
-    },
-    WETH_ADDRESS[CHAIN_ETHER_MAINNET]: {
-        USDC_ADDRESS[CHAIN_ETHER_MAINNET]: ETH_UNISWAP_WETH_USDC_POOL_ADDRESS
-    },
-}
-
-DAI_CONTRACT_ADDRESS = "0xda10009cbd5d07dd0cecc66161fc93d7c9000da1"
-VAULT_SOLV_NAME = "The Golden Guardian with Solv"
-
-
-class Status(str, Enum):
-    ACTIVE = "active"
-    CLOSED = "closed"
-
-
-class UserTier(str, Enum):
-    DEFAULT = "default"
-    KOL = "kol"
-    PARTNER = "partner"
-
-
-monthly_new_tvl_threshold = {
-    "zero": 0,
-    "500k": 500000,
-    "1M": 1000000,
-    "1.5m": 1500000,
-}
-
-
-class Campaign(str, Enum):
-    DEFAULT = "default"
-    REFERRAL_101 = "referral_101"
-    KOL_AND_PARTNER = "kol_and_partner"
-
-
-class MethodID(str, Enum):
-    DEPOSIT = "0x2e2d2984"
-    DEPOSIT2 = "0xb6b55f25"
-    DEPOSIT3 = "0x71b8dc69"
-    WITHDRAW = "0x12edde5e"
-    COMPPLETE_WITHDRAWAL = "0x4f0cb5f3"
-    COMPPLETE_WITHDRAWAL2 = "0xe03ff7cb"
-
-
-class UpdateFrequency(str, Enum):
-    daily = "daily"
-    weekly = "weekly"+from enum import Enum
+
+from web3 import Web3
+from core.config import settings
+
+RENZO = "renzo"
+ZIRCUIT = "zircuit"
+KELPDAO = "kelpdao"
+EIGENLAYER = "eigenlayer"
+HARMONIX = "Harmonix"
+HYPERLIQUID = "Hyperliquid"
+BSX = "bsx"
+
+REWARD_HIGH_PERCENTAGE = 0.08
+REWARD_DEFAULT_PERCENTAGE = 0.05
+REWARD_KOL_AND_PARTNER_DEFAULT_PERCENTAGE = 0.06
+REWARD_HIGH_LIMIT = 101
+MIN_FUNDS_FOR_HIGH_REWARD = 50.0
+HIGH_REWARD_DURATION_DAYS = 90
+
+REFERRAL_POINTS_PERCENTAGE = 0.1
+
+OPTIONS_WHEEL_STRATEGY = "options_wheel_strategy"
+DELTA_NEUTRAL_STRATEGY = "delta_neutral_strategy"
+PENDLE_HEDGING_STRATEGY = "pendle_hedging_strategy"
+STAKING_STRATEGY = "staking_strategy"
+
+
+CHAIN_ARBITRUM = "arbitrum_one"
+CHAIN_ETHER_MAINNET = "ethereum"
+CHAIN_BASE = "base"
+
+CHAIN_IDS = {"CHAIN_ARBITRUM": 42161}
+
+FEED_ADDRESS = Web3.to_checksum_address("0x639Fe6ab55C921f74e7fac1ee960C0B6293ba612")
+
+CAMELOT_LP_POOL = {
+    "WST_ETH_ADDRESS": "0xdEb89DE4bb6ecf5BFeD581EB049308b52d9b2Da7",
+    "USDE_USDC_ADDRESS": "0xc23f308CF1bFA7efFFB592920a619F00990F8D74",
+}
+
+
+SOLV_VAULT_SLUG = "arbitrum-wbtc-vault"
+BSX_VAULT_SLUG = "base-wsteth-delta-neutral"
+KEYDAO_VAULT_SLUG = "ethereum-kelpdao-restaking-delta-neutral-vault"
+KEYDAO_VAULT_ARBITRUM_SLUG = "kelpdao-restaking-delta-neutral-vault"
+RENZO_VAULT_SLUG = "renzo-zircuit-restaking-delta-neutral-vault"
+DELTA_NEUTRAL_VAULT_VAULT_SLUG = "delta-neutral-vault"
+OPTIONS_WHEEL_VAULT_VAULT_SLUG = "options-wheel-vault"
+PENDLE_VAULT_VAULT_SLUG = "arbitrum-pendle-rseth-26sep2024"
+
+NETWORK_RPC_URLS = {
+    CHAIN_ARBITRUM: settings.ARBITRUM_MAINNET_INFURA_URL,
+    CHAIN_ETHER_MAINNET: settings.ETHER_MAINNET_INFURA_URL,
+    CHAIN_BASE: settings.BASE_MAINNET_NETWORK_RPC,
+}
+
+NETWORK_SOCKET_URLS = {
+    CHAIN_ARBITRUM: settings.ARBITRUM_MAINNET_INFURA_WEBSOCKER_URL,
+    CHAIN_ETHER_MAINNET: settings.ETHER_MAINNET_INFURA_URL,
+    CHAIN_BASE: settings.BASE_MAINNET_WSS_NETWORK_RPC,
+}
+
+WSTETH_ADDRESS: dict = {
+    CHAIN_ARBITRUM: "0x5979D7b546E38E414F7E9822514be443A4800529",
+    CHAIN_ETHER_MAINNET: "0x7f39C581F595B53c5cb19bD0b3f8dA6c935E2Ca0",
+}
+
+WETH_ADDRESS: dict = {
+    CHAIN_ARBITRUM: "0x82aF49447D8a07e3bd95BD0d56f35241523fBab1",
+    CHAIN_ETHER_MAINNET: "0x7f39C581F595B53c5cb19bD0b3f8dA6c935E2Ca0",
+}
+
+RSETH_ADDRESS: dict = {
+    CHAIN_ARBITRUM: "0x4186BFC76E2E237523CBC30FD220FE055156b41F",
+    CHAIN_ETHER_MAINNET: "0xA1290d69c65A6Fe4DF752f95823fae25cB99e5A7",
+}
+
+USDC_ADDRESS: dict = {
+    CHAIN_ARBITRUM: "0xaf88d065e77c8cC2239327C5EDb3A432268e5831",
+    CHAIN_ETHER_MAINNET: "0xA0b86991c6218b36c1d19D4a2e9Eb0cE3606eB48",
+}
+USDCE_ADDRESS: dict = {
+    CHAIN_ARBITRUM: "0xFF970A61A04b1cA14834A43f5dE4533eBDDB5CC8",
+}
+
+DAI_ADDRESS: dict = {
+    CHAIN_ARBITRUM: "0xda10009cbd5d07dd0cecc66161fc93d7c9000da1",
+    CHAIN_ETHER_MAINNET: "0x6B175474E89094C44Da98b954EedeAC495271d0F",
+}
+
+RSETH_ADDRESS: dict = {
+    CHAIN_ARBITRUM: "0x4186BFC76E2E237523CBC30FD220FE055156b41F",
+    CHAIN_ETHER_MAINNET: "0xA1290d69c65A6Fe4DF752f95823fae25cB99e5A7",
+}
+
+ZIRCUIT_DEPOSIT_CONTRACT_ADDRESS = "0xF047ab4c75cebf0eB9ed34Ae2c186f3611aEAfa6"
+
+ZIRCUIT_ABI = [
+    {
+        "inputs": [
+            {"internalType": "address", "name": "", "type": "address"},
+            {"internalType": "address", "name": "", "type": "address"},
+        ],
+        "name": "balance",
+        "outputs": [{"internalType": "uint256", "name": "", "type": "uint256"}],
+        "stateMutability": "view",
+        "type": "function",
+    }
+]
+
+
+ARB_UNISWAP_WETH_USDC_POOL_ADDRESS = "0xC6962004f452bE9203591991D15f6b388e09E8D0"
+ETH_UNISWAP_WETH_USDC_POOL_ADDRESS = "0x88e6A0c2dDD26FEEb64F039a2c41296FcB3f5640"
+
+UNISWAP_POOLS = {
+    WETH_ADDRESS[CHAIN_ARBITRUM]: {
+        USDC_ADDRESS[CHAIN_ARBITRUM]: ARB_UNISWAP_WETH_USDC_POOL_ADDRESS
+    },
+    WETH_ADDRESS[CHAIN_ETHER_MAINNET]: {
+        USDC_ADDRESS[CHAIN_ETHER_MAINNET]: ETH_UNISWAP_WETH_USDC_POOL_ADDRESS
+    },
+}
+
+DAI_CONTRACT_ADDRESS = "0xda10009cbd5d07dd0cecc66161fc93d7c9000da1"
+VAULT_SOLV_NAME = "The Golden Guardian with Solv"
+
+
+class Status(str, Enum):
+    ACTIVE = "active"
+    CLOSED = "closed"
+
+
+class UserTier(str, Enum):
+    DEFAULT = "default"
+    KOL = "kol"
+    PARTNER = "partner"
+
+
+monthly_new_tvl_threshold = {
+    "zero": 0,
+    "500k": 500000,
+    "1M": 1000000,
+    "1.5m": 1500000,
+}
+
+
+class Campaign(str, Enum):
+    DEFAULT = "default"
+    REFERRAL_101 = "referral_101"
+    KOL_AND_PARTNER = "kol_and_partner"
+
+
+class MethodID(str, Enum):
+    DEPOSIT = "0x2e2d2984"
+    DEPOSIT2 = "0xb6b55f25"
+    DEPOSIT3 = "0x71b8dc69"
+    WITHDRAW = "0x12edde5e"
+    COMPPLETE_WITHDRAWAL = "0x4f0cb5f3"
+    COMPPLETE_WITHDRAWAL2 = "0xe03ff7cb"
+
+
+class UpdateFrequency(str, Enum):
+    daily = "daily"
+    weekly = "weekly"