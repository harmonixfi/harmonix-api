--- conflicted
+++ resolved
@@ -30,13 +30,9 @@
         return int(hex_str, 16)
 
 
-<<<<<<< HEAD
-def get_vault_contract(vault: Vault,abi_name: str="RockOnyxDeltaNeutralVault") -> tuple[Contract, Web3]:
-=======
 def get_vault_contract(
     vault: Vault, abi_name: str = "RockOnyxDeltaNeutralVault"
 ) -> tuple[Contract, Web3]:
->>>>>>> 0dff47a6
     w3 = Web3(Web3.HTTPProvider(constants.NETWORK_RPC_URLS[vault.network_chain]))
 
     rockonyx_delta_neutral_vault_abi = read_abi(abi_name)
@@ -47,27 +43,12 @@
     return vault_contract, w3
 
 
-<<<<<<< HEAD
-def get_current_pps(vault_contract: Contract, decimals: int = 1e6):
-=======
 def get_current_pps(vault_contract: Contract, decimals = 1e6):
->>>>>>> 0dff47a6
     pps = vault_contract.functions.pricePerShare().call()
     return pps / decimals
 
 
-<<<<<<< HEAD
-def get_current_tvl(vault_contract: Contract, decimals: int = 1e6):
-    tvl = vault_contract.functions.totalValueLocked().call()
-
-    return tvl / decimals
-
-def get_total_share(vault_contract: Contract, decimals: int = 1e6):
-    total_share = vault_contract.functions.totalValueLocked().call()
-    return total_share / decimals
-=======
 def get_current_tvl(vault_contract: Contract, decimals = 1e6):
     tvl = vault_contract.functions.totalValueLocked().call()
 
-    return tvl / decimals
->>>>>>> 0dff47a6
+    return tvl / decimals