--- conflicted
+++ resolved
@@ -1,143 +1,138 @@
-import os
-from typing import List
-from unittest.mock import MagicMock, patch
-import uuid
-
-import pytest
-from sqlmodel import Session, select
-
-from bg_tasks.goldlink_arb_reward_calculation import (
-    distribute_rewards,
-    distribute_rewards_to_users,
-    get_previous_reward_distribution,
-    get_rewards,
-    main,
-)
-from core import constants
-from core.db import engine
-from models.reward_distribution_history import RewardDistributionHistory
-from models.user_portfolio import UserPortfolio
-from models.user_rewards import UserRewardAudit, UserRewards
-from models.vault_rewards import VaultRewards
-from models.vaults import Vault
-<<<<<<< HEAD
-from schemas.earned_restaking_rewards import EarnedRestakingRewards
-
-=======
-from schemas.earned_rewards import EarnedRewards
->>>>>>> c4ebc6fd
-
-VAULT_ID = uuid.UUID("be740e89-c676-4d16-bead-133fcc844e96")
-
-
-@pytest.fixture(scope="module")
-def db_session():
-    session = Session(engine)
-    yield session
-
-
-@pytest.fixture(autouse=True)
-def clean_user_portfolio(db_session: Session):
-    assert os.getenv("POSTGRES_DB") == "test"
-    db_session.query(RewardDistributionHistory).delete()
-    db_session.query(UserRewardAudit).delete()
-    db_session.query(UserRewards).delete()
-    db_session.query(UserPortfolio).delete()
-    db_session.query(Vault).delete()
-    db_session.commit()
-
-    # Insert test data into Vaults table
-    vault = Vault(
-        name="GoldLink",
-        contract_address="0x55c4c840f9ac2e62efa3f12bba1b57a12086f5",
-        routes='["goldlink"]',
-        category="rewards",
-        network_chain="arbitrum_one",
-        is_active=True,
-        strategy_name=constants.DELTA_NEUTRAL_STRATEGY,
-        id=VAULT_ID,
-    )
-    db_session.add(vault)
-
-    # Insert test data into UserPortfolio table
-    user_portfolio = UserPortfolio(
-        vault_id=VAULT_ID,
-        user_address="0xBC05da14287317FE12B1a2b5a0E1d756Ff1801Aa",
-        total_balance=1000,
-        init_deposit=1000,
-        total_shares=1000,
-    )
-    db_session.add(user_portfolio)
-
-    db_session.commit()
-
-    vault_reward = VaultRewards(
-        vault_id=VAULT_ID,
-        earned_rewards=10,
-        claimed_rewards=10,
-        unclaimed_rewards=0,
-        wallet_address="0x123",
-    )
-    db_session.add(vault_reward)
-
-    db_session.commit()
-
-
-def test_get_rewards(db_session: Session):
-    # Arrange
-    vault = db_session.exec(select(Vault).where(Vault.id == VAULT_ID)).first()
-    # Act
-    rewards = get_rewards(vault)
-
-    # Assert
-    assert rewards.wallet_address == "0x55c4c840f9ac2e62efa3f12bba1b57a12086f5"
-    assert rewards.total_rewards > 0
-    assert rewards.partner_name == constants.DELTA_NEUTRAL_STRATEGY
-
-
-def test_distribute_rewards_to_users(db_session):
-    # Arrange
-    user_positions = db_session.exec(
-        select(UserPortfolio).where(UserPortfolio.vault_id == VAULT_ID)
-    ).all()
-    # Act
-    distribute_rewards_to_users(
-        vault_id=VAULT_ID,
-        user_positions=user_positions,
-        earned_rewards=1000,
-        partner_name=constants.DELTA_NEUTRAL_STRATEGY,
-    )
-
-    # Assert
-    user_rewards = (
-        db_session.query(UserRewards)
-        .filter_by(wallet_address=user_positions[0].user_address)
-        .first()
-    )
-    assert user_rewards.total_reward == 1000
-    assert user_rewards.partner_name == constants.DELTA_NEUTRAL_STRATEGY
-
-
-def test_distribute_rewards(db_session):
-    # Arrange
-    vault = db_session.exec(select(Vault).where(Vault.id == VAULT_ID)).first()
-    total_earned_rewards = EarnedRestakingRewards(
-        wallet_address=vault.contract_address,
-        total_rewards=500,
-        partner_name=constants.DELTA_NEUTRAL_STRATEGY,
-    )
-    user_positions = db_session.exec(
-        select(UserPortfolio).where(UserPortfolio.vault_id == VAULT_ID)
-    ).all()
-    # Act
-    distribute_rewards(vault, "goldlink", user_positions, 500, total_earned_rewards)
-
-    # Assert
-    reward_history = db_session.exec(
-        select(RewardDistributionHistory).where(
-            RewardDistributionHistory.vault_id == VAULT_ID
-        )
-    ).first()
-
-    assert reward_history is not None
-    assert reward_history.total_reward == 500+import os
+from typing import List
+from unittest.mock import MagicMock, patch
+import uuid
+
+import pytest
+from sqlmodel import Session, select
+
+from bg_tasks.goldlink_arb_reward_calculation import (
+    distribute_rewards,
+    distribute_rewards_to_users,
+    get_previous_reward_distribution,
+    get_rewards,
+    main,
+)
+from core import constants
+from core.db import engine
+from models.reward_distribution_history import RewardDistributionHistory
+from models.user_portfolio import UserPortfolio
+from models.user_rewards import UserRewardAudit, UserRewards
+from models.vault_rewards import VaultRewards
+from models.vaults import Vault
+from schemas.earned_restaking_rewards import EarnedRestakingRewards
+
+VAULT_ID = uuid.UUID("be740e89-c676-4d16-bead-133fcc844e96")
+
+
+@pytest.fixture(scope="module")
+def db_session():
+    session = Session(engine)
+    yield session
+
+
+@pytest.fixture(autouse=True)
+def clean_user_portfolio(db_session: Session):
+    assert os.getenv("POSTGRES_DB") == "test"
+    db_session.query(RewardDistributionHistory).delete()
+    db_session.query(UserRewardAudit).delete()
+    db_session.query(UserRewards).delete()
+    db_session.query(UserPortfolio).delete()
+    db_session.query(Vault).delete()
+    db_session.commit()
+
+    # Insert test data into Vaults table
+    vault = Vault(
+        name="GoldLink",
+        contract_address="0x55c4c840f9ac2e62efa3f12bba1b57a12086f5",
+        routes='["goldlink"]',
+        category="rewards",
+        network_chain="arbitrum_one",
+        is_active=True,
+        strategy_name=constants.DELTA_NEUTRAL_STRATEGY,
+        id=VAULT_ID,
+    )
+    db_session.add(vault)
+
+    # Insert test data into UserPortfolio table
+    user_portfolio = UserPortfolio(
+        vault_id=VAULT_ID,
+        user_address="0xBC05da14287317FE12B1a2b5a0E1d756Ff1801Aa",
+        total_balance=1000,
+        init_deposit=1000,
+        total_shares=1000,
+    )
+    db_session.add(user_portfolio)
+
+    db_session.commit()
+
+    vault_reward = VaultRewards(
+        vault_id=VAULT_ID,
+        earned_rewards=10,
+        claimed_rewards=10,
+        unclaimed_rewards=0,
+        wallet_address="0x123",
+    )
+    db_session.add(vault_reward)
+
+    db_session.commit()
+
+
+def test_get_rewards(db_session: Session):
+    # Arrange
+    vault = db_session.exec(select(Vault).where(Vault.id == VAULT_ID)).first()
+    # Act
+    rewards = get_rewards(vault)
+
+    # Assert
+    assert rewards.wallet_address == "0x55c4c840f9ac2e62efa3f12bba1b57a12086f5"
+    assert rewards.total_rewards > 0
+    assert rewards.partner_name == constants.DELTA_NEUTRAL_STRATEGY
+
+
+def test_distribute_rewards_to_users(db_session):
+    # Arrange
+    user_positions = db_session.exec(
+        select(UserPortfolio).where(UserPortfolio.vault_id == VAULT_ID)
+    ).all()
+    # Act
+    distribute_rewards_to_users(
+        vault_id=VAULT_ID,
+        user_positions=user_positions,
+        earned_rewards=1000,
+        partner_name=constants.DELTA_NEUTRAL_STRATEGY,
+    )
+
+    # Assert
+    user_rewards = (
+        db_session.query(UserRewards)
+        .filter_by(wallet_address=user_positions[0].user_address)
+        .first()
+    )
+    assert user_rewards.total_reward == 1000
+    assert user_rewards.partner_name == constants.DELTA_NEUTRAL_STRATEGY
+
+
+def test_distribute_rewards(db_session):
+    # Arrange
+    vault = db_session.exec(select(Vault).where(Vault.id == VAULT_ID)).first()
+    total_earned_rewards = EarnedRestakingRewards(
+        wallet_address=vault.contract_address,
+        total_rewards=500,
+        partner_name=constants.DELTA_NEUTRAL_STRATEGY,
+    )
+    user_positions = db_session.exec(
+        select(UserPortfolio).where(UserPortfolio.vault_id == VAULT_ID)
+    ).all()
+    # Act
+    distribute_rewards(vault, "goldlink", user_positions, 500, total_earned_rewards)
+
+    # Assert
+    reward_history = db_session.exec(
+        select(RewardDistributionHistory).where(
+            RewardDistributionHistory.vault_id == VAULT_ID
+        )
+    ).first()
+
+    assert reward_history is not None
+    assert reward_history.total_reward == 500