--- conflicted
+++ resolved
@@ -25,14 +25,10 @@
             "type": "debugpy",
             "request": "launch",
             "module": "bg_tasks.update_delta_neutral_vault_performance_daily",
-<<<<<<< HEAD
-            "args": ["--chain", "arbitrum_one"],
-=======
             "args": [
                 "--chain",
                 "ethereum"
             ],
->>>>>>> 87da55fe
             "justMyCode": true,
             "cwd": "${workspaceFolder}/src"
         },
