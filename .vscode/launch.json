{
    // Use IntelliSense to learn about possible attributes.
    // Hover to view descriptions of existing attributes.
    // For more information, visit: https://go.microsoft.com/fwlink/?linkid=830387
    "version": "0.2.0",
    "configurations": [
        {
            "name": "Python: Update Weekly Performance",
            "type": "debugpy",
            "request": "launch",
            "module": "bg_tasks.update_performance_weekly",
            "justMyCode": true,
            "cwd": "${workspaceFolder}/src"
        },
        {
            "name": "Python: Update Usdce usdc Price Feed",
            "type": "debugpy",
            "request": "launch",
            "module": "bg_tasks.update_usdce_usdc_price_feed_oracle",
            "justMyCode": true,
            "cwd": "${workspaceFolder}/src"
        },
        {
            "name": "Python: Update Delta Neutral Vault Performance",
            "type": "debugpy",
            "request": "launch",
            "module": "bg_tasks.update_delta_neutral_vault_performance_daily",
            "args": [
                "--chain",
                "arbitrum_one"
            ],
            "justMyCode": true,
            "cwd": "${workspaceFolder}/src"
        },
         {
            "name": "Python: Update Pendle Vault Performance",
            "type": "debugpy",
            "request": "launch",
            "module": "bg_tasks.update_pendle_hedging_vault_performance_daily",
            "args": [
                "--chain",
                "arbitrum_one"
            ],
            "justMyCode": true,
            "cwd": "${workspaceFolder}/src"
        },
        {
            "name": "Python: API",
            "type": "debugpy",
            "request": "launch",
            "module": "main",
            "justMyCode": true,
            "cwd": "${workspaceFolder}/src"
        },
        {
            "name": "Python: init_data",
            "type": "debugpy",
            "request": "launch",
            "module": "init_data",
            "justMyCode": true,
            "cwd": "${workspaceFolder}/src"
        },
        {
            "name": "Python: web3 listener",
            "type": "debugpy",
            "request": "launch",
            "module": "web3_listener",
            "args": [
                "--network",
                "arbitrum_one"
            ],
            "justMyCode": true,
            "cwd": "${workspaceFolder}/src"
        },
        {
            "name": "Python: check_transaction_missing_every_three_days",
            "type": "debugpy",
            "request": "launch",
            "module": "bg_tasks.check_transaction_missing_every_three_days",
            "justMyCode": true,
            "cwd": "${workspaceFolder}/src"
        },
        {
            "name": "restaking_point_calculation",
            "type": "debugpy",
            "request": "launch",
            "module": "bg_tasks.restaking_point_calculation",
            "justMyCode": true,
            "cwd": "${workspaceFolder}/src"
        },
        {
            "name": "update_solv_vault_performance",
            "type": "debugpy",
            "request": "launch",
            "module": "bg_tasks.update_solv_vault_performance",
            "justMyCode": true,
            "cwd": "${workspaceFolder}/src"
        },
        {
            "name": "fix_user_position_from_onchain",
            "type": "debugpy",
            "request": "launch",
            "module": "bg_tasks.fix_user_position_from_onchain",
            "justMyCode": true,
            "cwd": "${workspaceFolder}/src"
        },
        {
            "name": "Python: points_distribution_job_harmonix",
            "type": "debugpy",
            "request": "launch",
            "module": "bg_tasks.points_distribution_job_harmonix",
            "justMyCode": true,
            "cwd": "${workspaceFolder}/src"
        },
        {
            "name": "Python: migrate referral data",
            "type": "debugpy",
            "request": "launch",
            "module": "bg_tasks.migrate_existing_user_for_referral_system",
            "justMyCode": true,
            "cwd": "${workspaceFolder}/src"
        },
        {
            "name": "Python: reward_distribution_job",
            "type": "debugpy",
            "request": "launch",
            "module": "bg_tasks.reward_distribution_job",
            "justMyCode": true,
            "cwd": "${workspaceFolder}/src"
        },
        {
            "name": "Python: update_tvl_for_vaults",
            "type": "debugpy",
            "request": "launch",
            "module": "bg_tasks.update_tvl_for_vaults",
            "justMyCode": true,
            "cwd": "${workspaceFolder}/src"
        },
        {
            "name": "indexing_user_holding_kelpdao",
            "type": "debugpy",
            "request": "launch",
            "module": "bg_tasks.indexing_user_holding_kelpdao",
            "args": [
                "live",
                "--chain",
                "arbitrum_one",
                "--vault-id",
                "65f75bd7-a2d2-4764-ae31-78e4bb132c62"
            ],
            "justMyCode": true,
            "cwd": "${workspaceFolder}/src"
        },
        {
            "name": "indexing_user_holding_kelpdao eth",
            "type": "debugpy",
            "request": "launch",
            "module": "bg_tasks.indexing_user_holding_kelpdao",
            "args": [
                "historical",
                "--chain",
                "ethereum",
                "--vault-id",
                "2e63ed8f-c42a-4ac8-bf31-092270fc9ed1"
            ],
            "justMyCode": true,
            "cwd": "${workspaceFolder}/src"
        },
        {
            "name": "indexing_historical_transactions_data",
            "type": "debugpy",
            "request": "launch",
            "module": "bg_tasks.indexing_historical_transactions_data",
            "args": [
                "live",
                "--address",
                "0x09f2b45a6677858f016EBEF1E8F141D6944429DF",
                "--chain",
                "ethereum"
            ],
            "justMyCode": true,
            "cwd": "${workspaceFolder}/src"
        },
        {
            "name": "arb historical tx data",
            "type": "debugpy",
            "request": "launch",
            "module": "bg_tasks.indexing_historical_transactions_data",
            "args": [
                "historical",
                "--chain",
                "arbitrum_one"
            ],
            "justMyCode": true,
            "cwd": "${workspaceFolder}/src"
        },
        {
            "name": "eth historical tx data",
            "type": "debugpy",
            "request": "launch",
            "module": "bg_tasks.indexing_historical_transactions_data",
            "args": [
                "historical",
                "--chain",
                "ethereum"
            ],
            "justMyCode": true,
            "cwd": "${workspaceFolder}/src"
        },
        {
            "name": "base historical tx data",
            "type": "debugpy",
            "request": "launch",
            "module": "bg_tasks.indexing_historical_transactions_data",
            "args": [
                "historical",
                "--chain",
                "base"
            ],
            "justMyCode": true,
            "cwd": "${workspaceFolder}/src"
        },
        {
            "name": "calculate_tvl_last_30_days",
            "type": "debugpy",
            "request": "launch",
            "module": "bg_tasks.calculate_tvl_last_30_days",
            "justMyCode": true,
            "cwd": "${workspaceFolder}/src"
        },
        {
            "name": "initialize_yield_calculation",
            "type": "debugpy",
            "request": "launch",
            "module": "bg_tasks.initialize_yield_calculation",
            "justMyCode": true,
            "cwd": "${workspaceFolder}/src"
        },
        {
            "name": "daily_yield_calculation",
            "type": "debugpy",
            "request": "launch",
            "module": "bg_tasks.daily_yield_calculation",
            "justMyCode": true,
            "cwd": "${workspaceFolder}/src"
        },
        {
            "name": "test kyberswap",
            "type": "debugpy",
            "request": "launch",
            "module": "services.kyberswap",
            "justMyCode": true,
            "cwd": "${workspaceFolder}/src"
        },
        {
<<<<<<< HEAD
            "name": "Python: APY Breakdown API",
            "type": "debugpy",
            "request": "launch",
            "module": "bg_tasks.calculate_apy_breakdown_daily",
            "args": [
                "--chain",
                "arbitrum_one"
            ],
=======
            "name": "Claim bsx point weelky",
            "type": "debugpy",
            "request": "launch",
            "module": "bg_tasks.bsx_point_claim_weelky",
>>>>>>> 7582d402
            "justMyCode": true,
            "cwd": "${workspaceFolder}/src"
        },
    ]
}<|MERGE_RESOLUTION|>--- conflicted
+++ resolved
@@ -1,275 +1,276 @@
-{
-    // Use IntelliSense to learn about possible attributes.
-    // Hover to view descriptions of existing attributes.
-    // For more information, visit: https://go.microsoft.com/fwlink/?linkid=830387
-    "version": "0.2.0",
-    "configurations": [
-        {
-            "name": "Python: Update Weekly Performance",
-            "type": "debugpy",
-            "request": "launch",
-            "module": "bg_tasks.update_performance_weekly",
-            "justMyCode": true,
-            "cwd": "${workspaceFolder}/src"
-        },
-        {
-            "name": "Python: Update Usdce usdc Price Feed",
-            "type": "debugpy",
-            "request": "launch",
-            "module": "bg_tasks.update_usdce_usdc_price_feed_oracle",
-            "justMyCode": true,
-            "cwd": "${workspaceFolder}/src"
-        },
-        {
-            "name": "Python: Update Delta Neutral Vault Performance",
-            "type": "debugpy",
-            "request": "launch",
-            "module": "bg_tasks.update_delta_neutral_vault_performance_daily",
-            "args": [
-                "--chain",
-                "arbitrum_one"
-            ],
-            "justMyCode": true,
-            "cwd": "${workspaceFolder}/src"
-        },
-         {
-            "name": "Python: Update Pendle Vault Performance",
-            "type": "debugpy",
-            "request": "launch",
-            "module": "bg_tasks.update_pendle_hedging_vault_performance_daily",
-            "args": [
-                "--chain",
-                "arbitrum_one"
-            ],
-            "justMyCode": true,
-            "cwd": "${workspaceFolder}/src"
-        },
-        {
-            "name": "Python: API",
-            "type": "debugpy",
-            "request": "launch",
-            "module": "main",
-            "justMyCode": true,
-            "cwd": "${workspaceFolder}/src"
-        },
-        {
-            "name": "Python: init_data",
-            "type": "debugpy",
-            "request": "launch",
-            "module": "init_data",
-            "justMyCode": true,
-            "cwd": "${workspaceFolder}/src"
-        },
-        {
-            "name": "Python: web3 listener",
-            "type": "debugpy",
-            "request": "launch",
-            "module": "web3_listener",
-            "args": [
-                "--network",
-                "arbitrum_one"
-            ],
-            "justMyCode": true,
-            "cwd": "${workspaceFolder}/src"
-        },
-        {
-            "name": "Python: check_transaction_missing_every_three_days",
-            "type": "debugpy",
-            "request": "launch",
-            "module": "bg_tasks.check_transaction_missing_every_three_days",
-            "justMyCode": true,
-            "cwd": "${workspaceFolder}/src"
-        },
-        {
-            "name": "restaking_point_calculation",
-            "type": "debugpy",
-            "request": "launch",
-            "module": "bg_tasks.restaking_point_calculation",
-            "justMyCode": true,
-            "cwd": "${workspaceFolder}/src"
-        },
-        {
-            "name": "update_solv_vault_performance",
-            "type": "debugpy",
-            "request": "launch",
-            "module": "bg_tasks.update_solv_vault_performance",
-            "justMyCode": true,
-            "cwd": "${workspaceFolder}/src"
-        },
-        {
-            "name": "fix_user_position_from_onchain",
-            "type": "debugpy",
-            "request": "launch",
-            "module": "bg_tasks.fix_user_position_from_onchain",
-            "justMyCode": true,
-            "cwd": "${workspaceFolder}/src"
-        },
-        {
-            "name": "Python: points_distribution_job_harmonix",
-            "type": "debugpy",
-            "request": "launch",
-            "module": "bg_tasks.points_distribution_job_harmonix",
-            "justMyCode": true,
-            "cwd": "${workspaceFolder}/src"
-        },
-        {
-            "name": "Python: migrate referral data",
-            "type": "debugpy",
-            "request": "launch",
-            "module": "bg_tasks.migrate_existing_user_for_referral_system",
-            "justMyCode": true,
-            "cwd": "${workspaceFolder}/src"
-        },
-        {
-            "name": "Python: reward_distribution_job",
-            "type": "debugpy",
-            "request": "launch",
-            "module": "bg_tasks.reward_distribution_job",
-            "justMyCode": true,
-            "cwd": "${workspaceFolder}/src"
-        },
-        {
-            "name": "Python: update_tvl_for_vaults",
-            "type": "debugpy",
-            "request": "launch",
-            "module": "bg_tasks.update_tvl_for_vaults",
-            "justMyCode": true,
-            "cwd": "${workspaceFolder}/src"
-        },
-        {
-            "name": "indexing_user_holding_kelpdao",
-            "type": "debugpy",
-            "request": "launch",
-            "module": "bg_tasks.indexing_user_holding_kelpdao",
-            "args": [
-                "live",
-                "--chain",
-                "arbitrum_one",
-                "--vault-id",
-                "65f75bd7-a2d2-4764-ae31-78e4bb132c62"
-            ],
-            "justMyCode": true,
-            "cwd": "${workspaceFolder}/src"
-        },
-        {
-            "name": "indexing_user_holding_kelpdao eth",
-            "type": "debugpy",
-            "request": "launch",
-            "module": "bg_tasks.indexing_user_holding_kelpdao",
-            "args": [
-                "historical",
-                "--chain",
-                "ethereum",
-                "--vault-id",
-                "2e63ed8f-c42a-4ac8-bf31-092270fc9ed1"
-            ],
-            "justMyCode": true,
-            "cwd": "${workspaceFolder}/src"
-        },
-        {
-            "name": "indexing_historical_transactions_data",
-            "type": "debugpy",
-            "request": "launch",
-            "module": "bg_tasks.indexing_historical_transactions_data",
-            "args": [
-                "live",
-                "--address",
-                "0x09f2b45a6677858f016EBEF1E8F141D6944429DF",
-                "--chain",
-                "ethereum"
-            ],
-            "justMyCode": true,
-            "cwd": "${workspaceFolder}/src"
-        },
-        {
-            "name": "arb historical tx data",
-            "type": "debugpy",
-            "request": "launch",
-            "module": "bg_tasks.indexing_historical_transactions_data",
-            "args": [
-                "historical",
-                "--chain",
-                "arbitrum_one"
-            ],
-            "justMyCode": true,
-            "cwd": "${workspaceFolder}/src"
-        },
-        {
-            "name": "eth historical tx data",
-            "type": "debugpy",
-            "request": "launch",
-            "module": "bg_tasks.indexing_historical_transactions_data",
-            "args": [
-                "historical",
-                "--chain",
-                "ethereum"
-            ],
-            "justMyCode": true,
-            "cwd": "${workspaceFolder}/src"
-        },
-        {
-            "name": "base historical tx data",
-            "type": "debugpy",
-            "request": "launch",
-            "module": "bg_tasks.indexing_historical_transactions_data",
-            "args": [
-                "historical",
-                "--chain",
-                "base"
-            ],
-            "justMyCode": true,
-            "cwd": "${workspaceFolder}/src"
-        },
-        {
-            "name": "calculate_tvl_last_30_days",
-            "type": "debugpy",
-            "request": "launch",
-            "module": "bg_tasks.calculate_tvl_last_30_days",
-            "justMyCode": true,
-            "cwd": "${workspaceFolder}/src"
-        },
-        {
-            "name": "initialize_yield_calculation",
-            "type": "debugpy",
-            "request": "launch",
-            "module": "bg_tasks.initialize_yield_calculation",
-            "justMyCode": true,
-            "cwd": "${workspaceFolder}/src"
-        },
-        {
-            "name": "daily_yield_calculation",
-            "type": "debugpy",
-            "request": "launch",
-            "module": "bg_tasks.daily_yield_calculation",
-            "justMyCode": true,
-            "cwd": "${workspaceFolder}/src"
-        },
-        {
-            "name": "test kyberswap",
-            "type": "debugpy",
-            "request": "launch",
-            "module": "services.kyberswap",
-            "justMyCode": true,
-            "cwd": "${workspaceFolder}/src"
-        },
-        {
-<<<<<<< HEAD
-            "name": "Python: APY Breakdown API",
-            "type": "debugpy",
-            "request": "launch",
-            "module": "bg_tasks.calculate_apy_breakdown_daily",
-            "args": [
-                "--chain",
-                "arbitrum_one"
-            ],
-=======
-            "name": "Claim bsx point weelky",
-            "type": "debugpy",
-            "request": "launch",
-            "module": "bg_tasks.bsx_point_claim_weelky",
->>>>>>> 7582d402
-            "justMyCode": true,
-            "cwd": "${workspaceFolder}/src"
-        },
-    ]
+{
+    // Use IntelliSense to learn about possible attributes.
+    // Hover to view descriptions of existing attributes.
+    // For more information, visit: https://go.microsoft.com/fwlink/?linkid=830387
+    "version": "0.2.0",
+    "configurations": [
+        {
+            "name": "Python: Update Weekly Performance",
+            "type": "debugpy",
+            "request": "launch",
+            "module": "bg_tasks.update_performance_weekly",
+            "justMyCode": true,
+            "cwd": "${workspaceFolder}/src"
+        },
+        {
+            "name": "Python: Update Usdce usdc Price Feed",
+            "type": "debugpy",
+            "request": "launch",
+            "module": "bg_tasks.update_usdce_usdc_price_feed_oracle",
+            "justMyCode": true,
+            "cwd": "${workspaceFolder}/src"
+        },
+        {
+            "name": "Python: Update Delta Neutral Vault Performance",
+            "type": "debugpy",
+            "request": "launch",
+            "module": "bg_tasks.update_delta_neutral_vault_performance_daily",
+            "args": [
+                "--chain",
+                "arbitrum_one"
+            ],
+            "justMyCode": true,
+            "cwd": "${workspaceFolder}/src"
+        },
+         {
+            "name": "Python: Update Pendle Vault Performance",
+            "type": "debugpy",
+            "request": "launch",
+            "module": "bg_tasks.update_pendle_hedging_vault_performance_daily",
+            "args": [
+                "--chain",
+                "arbitrum_one"
+            ],
+            "justMyCode": true,
+            "cwd": "${workspaceFolder}/src"
+        },
+        {
+            "name": "Python: API",
+            "type": "debugpy",
+            "request": "launch",
+            "module": "main",
+            "justMyCode": true,
+            "cwd": "${workspaceFolder}/src"
+        },
+        {
+            "name": "Python: init_data",
+            "type": "debugpy",
+            "request": "launch",
+            "module": "init_data",
+            "justMyCode": true,
+            "cwd": "${workspaceFolder}/src"
+        },
+        {
+            "name": "Python: web3 listener",
+            "type": "debugpy",
+            "request": "launch",
+            "module": "web3_listener",
+            "args": [
+                "--network",
+                "arbitrum_one"
+            ],
+            "justMyCode": true,
+            "cwd": "${workspaceFolder}/src"
+        },
+        {
+            "name": "Python: check_transaction_missing_every_three_days",
+            "type": "debugpy",
+            "request": "launch",
+            "module": "bg_tasks.check_transaction_missing_every_three_days",
+            "justMyCode": true,
+            "cwd": "${workspaceFolder}/src"
+        },
+        {
+            "name": "restaking_point_calculation",
+            "type": "debugpy",
+            "request": "launch",
+            "module": "bg_tasks.restaking_point_calculation",
+            "justMyCode": true,
+            "cwd": "${workspaceFolder}/src"
+        },
+        {
+            "name": "update_solv_vault_performance",
+            "type": "debugpy",
+            "request": "launch",
+            "module": "bg_tasks.update_solv_vault_performance",
+            "justMyCode": true,
+            "cwd": "${workspaceFolder}/src"
+        },
+        {
+            "name": "fix_user_position_from_onchain",
+            "type": "debugpy",
+            "request": "launch",
+            "module": "bg_tasks.fix_user_position_from_onchain",
+            "justMyCode": true,
+            "cwd": "${workspaceFolder}/src"
+        },
+        {
+            "name": "Python: points_distribution_job_harmonix",
+            "type": "debugpy",
+            "request": "launch",
+            "module": "bg_tasks.points_distribution_job_harmonix",
+            "justMyCode": true,
+            "cwd": "${workspaceFolder}/src"
+        },
+        {
+            "name": "Python: migrate referral data",
+            "type": "debugpy",
+            "request": "launch",
+            "module": "bg_tasks.migrate_existing_user_for_referral_system",
+            "justMyCode": true,
+            "cwd": "${workspaceFolder}/src"
+        },
+        {
+            "name": "Python: reward_distribution_job",
+            "type": "debugpy",
+            "request": "launch",
+            "module": "bg_tasks.reward_distribution_job",
+            "justMyCode": true,
+            "cwd": "${workspaceFolder}/src"
+        },
+        {
+            "name": "Python: update_tvl_for_vaults",
+            "type": "debugpy",
+            "request": "launch",
+            "module": "bg_tasks.update_tvl_for_vaults",
+            "justMyCode": true,
+            "cwd": "${workspaceFolder}/src"
+        },
+        {
+            "name": "indexing_user_holding_kelpdao",
+            "type": "debugpy",
+            "request": "launch",
+            "module": "bg_tasks.indexing_user_holding_kelpdao",
+            "args": [
+                "live",
+                "--chain",
+                "arbitrum_one",
+                "--vault-id",
+                "65f75bd7-a2d2-4764-ae31-78e4bb132c62"
+            ],
+            "justMyCode": true,
+            "cwd": "${workspaceFolder}/src"
+        },
+        {
+            "name": "indexing_user_holding_kelpdao eth",
+            "type": "debugpy",
+            "request": "launch",
+            "module": "bg_tasks.indexing_user_holding_kelpdao",
+            "args": [
+                "historical",
+                "--chain",
+                "ethereum",
+                "--vault-id",
+                "2e63ed8f-c42a-4ac8-bf31-092270fc9ed1"
+            ],
+            "justMyCode": true,
+            "cwd": "${workspaceFolder}/src"
+        },
+        {
+            "name": "indexing_historical_transactions_data",
+            "type": "debugpy",
+            "request": "launch",
+            "module": "bg_tasks.indexing_historical_transactions_data",
+            "args": [
+                "live",
+                "--address",
+                "0x09f2b45a6677858f016EBEF1E8F141D6944429DF",
+                "--chain",
+                "ethereum"
+            ],
+            "justMyCode": true,
+            "cwd": "${workspaceFolder}/src"
+        },
+        {
+            "name": "arb historical tx data",
+            "type": "debugpy",
+            "request": "launch",
+            "module": "bg_tasks.indexing_historical_transactions_data",
+            "args": [
+                "historical",
+                "--chain",
+                "arbitrum_one"
+            ],
+            "justMyCode": true,
+            "cwd": "${workspaceFolder}/src"
+        },
+        {
+            "name": "eth historical tx data",
+            "type": "debugpy",
+            "request": "launch",
+            "module": "bg_tasks.indexing_historical_transactions_data",
+            "args": [
+                "historical",
+                "--chain",
+                "ethereum"
+            ],
+            "justMyCode": true,
+            "cwd": "${workspaceFolder}/src"
+        },
+        {
+            "name": "base historical tx data",
+            "type": "debugpy",
+            "request": "launch",
+            "module": "bg_tasks.indexing_historical_transactions_data",
+            "args": [
+                "historical",
+                "--chain",
+                "base"
+            ],
+            "justMyCode": true,
+            "cwd": "${workspaceFolder}/src"
+        },
+        {
+            "name": "calculate_tvl_last_30_days",
+            "type": "debugpy",
+            "request": "launch",
+            "module": "bg_tasks.calculate_tvl_last_30_days",
+            "justMyCode": true,
+            "cwd": "${workspaceFolder}/src"
+        },
+        {
+            "name": "initialize_yield_calculation",
+            "type": "debugpy",
+            "request": "launch",
+            "module": "bg_tasks.initialize_yield_calculation",
+            "justMyCode": true,
+            "cwd": "${workspaceFolder}/src"
+        },
+        {
+            "name": "daily_yield_calculation",
+            "type": "debugpy",
+            "request": "launch",
+            "module": "bg_tasks.daily_yield_calculation",
+            "justMyCode": true,
+            "cwd": "${workspaceFolder}/src"
+        },
+        {
+            "name": "test kyberswap",
+            "type": "debugpy",
+            "request": "launch",
+            "module": "services.kyberswap",
+            "justMyCode": true,
+            "cwd": "${workspaceFolder}/src"
+        },
+        {
+            "name": "Claim bsx point weelky",
+            "type": "debugpy",
+            "request": "launch",
+            "module": "bg_tasks.bsx_point_claim_weelky",
+            "justMyCode": true,
+            "cwd": "${workspaceFolder}/src"
+        },
+        {
+            "name": "Python: APY Breakdown API",
+            "type": "debugpy",
+            "request": "launch",
+            "module": "bg_tasks.calculate_apy_breakdown_daily",
+            "args": [
+                "--chain",
+                "arbitrum_one"
+            ],
+            "justMyCode": true,
+            "cwd": "${workspaceFolder}/src"
+        },
+    ]
 }