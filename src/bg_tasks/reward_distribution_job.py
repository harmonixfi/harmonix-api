import logging
from datetime import datetime, timedelta, timezone
from sqlmodel import Session, select
from core import constants
from log import setup_logging_to_console, setup_logging_to_file
from models.campaigns import Campaign
from models.referralcodes import ReferralCode
from models.referrals import Referral
from models.reward_thresholds import RewardThresholds
from models.rewards import Reward
from models.user import User
from models.user_last_30_days_tvl import UserLast30DaysTVL
from models.user_portfolio import UserPortfolio
from core.db import engine


logging.basicConfig(level=logging.INFO)
logger = logging.getLogger(__name__)

session = Session(engine)


def distribute_referral_101_rewards(current_time):
    with Session(engine) as session:
        campaign_101 = session.exec(
            select(Campaign).where(
                Campaign.name == constants.Campaign.REFERRAL_101.value
            )
        ).first()
        if campaign_101 is None or campaign_101.status == constants.Status.CLOSED.value:
            logger.info("No active campaign found or campaign is closed.")
            return
        logger.info(
            "Starting reward distribution job for campaign: %s", campaign_101.name
        )    

        unique_referrers = []
        referrals_query = select(Referral).order_by(Referral.created_at)
        referrals = session.exec(referrals_query).all()
        logger.info("Retrieved %d referrals", len(referrals))

        for referral in referrals:
            logger.debug("Processing referral: %s", referral)
            if len(unique_referrers) >= constants.REWARD_HIGH_LIMIT:
                logger.info("Reached reward high limit, stopping further processing.")
                break

            if referral.referrer_id in unique_referrers:
                logger.debug(
                    "Referrer %s already processed, skipping.", referral.referrer_id
                )
                continue

            reward_query = (
                select(Reward)
                .where(Reward.user_id == referral.referrer_id)
                .order_by(Reward.start_date)
            )
            rewards = session.exec(reward_query).all()
            is_already_in_101_campaign = False
            
            if rewards is None:
                continue
            
            for reward in rewards:
                if reward.campaign_name == campaign_101.name:
                    unique_referrers.append(referral.referrer_id)
                    is_already_in_101_campaign = True
                    break

            last_reward = rewards[-1]
            
            if last_reward.campaign_name == campaign_101.name:
                if (
                    last_reward.end_date is not None
                    and last_reward.end_date.replace(tzinfo=timezone.utc) < current_time
                ):
                    logger.debug(
                        "Last reward for referrer %s is expired, updating status and adding new reward.",
                        referral.referrer_id,
                    )
                    last_reward.status = constants.Status.CLOSED
                    new_reward = Reward(
                        user_id=referral.referrer_id,
                        reward_percentage=constants.REWARD_DEFAULT_PERCENTAGE,
                        start_date=current_time,
                        end_date=None,
                        campaign_name=constants.Campaign.DEFAULT.value,
                    )
                    session.add(new_reward)
                    session.commit()
                continue
            if is_already_in_101_campaign:
                continue
            
            user_query = select(User).where(User.user_id == referral.referee_id)
            user = session.exec(user_query).first()
            if not user:
                logger.debug("No user found with ID %s, skipping.", referral.referee_id)
                continue

            user_portfolio_query = select(UserPortfolio).where(
                UserPortfolio.user_address == user.wallet_address
            )
            user_portfolios = session.exec(user_portfolio_query).all()
            for user_portfolio in user_portfolios:
                if user_portfolio.total_balance >= constants.MIN_FUNDS_FOR_HIGH_REWARD:
                    logger.debug(
                        "User portfolio balance is sufficient for high reward, processing referrer %s",
                        referral.referrer_id,
                    )
                    last_reward.status = constants.Status.CLOSED
                    last_reward.end_date = current_time
                    high_reward = Reward(
                        user_id=referral.referrer_id,
                        reward_percentage=constants.REWARD_HIGH_PERCENTAGE,
                        start_date=current_time,
                        end_date=current_time
                        + timedelta(constants.HIGH_REWARD_DURATION_DAYS),
                        campaign_name=campaign_101.name,
                    )
                    session.add(high_reward)
                    session.commit()
                    logger.debug(
                        "High reward added for referrer %s", referral.referrer_id
                    )
                    unique_referrers.append(referral.referrer_id)
                    break

        logger.info("Reward distribution job completed.")


def distribute_kol_and_partner_rewards(current_time):
    statement = select(Campaign).where(
        Campaign.name == constants.Campaign.KOL_AND_PARTNER.value
    )
    campaign = session.exec(statement).first()
    if campaign is None or campaign.status == constants.Status.CLOSED.value:
        return
    logger.info("Starting KOL and Partner reward distribution job...")
    rewards_thresholds = session.exec(
        select(RewardThresholds).order_by(RewardThresholds.tier)
    ).all()
    user_query = select(User).where(
        User.tier.in_([constants.UserTier.KOL.value, constants.UserTier.PARTNER.value])
    )
    users = session.exec(user_query).all()
    for user in users:
        reward_query = (
            select(Reward)
            .where(Reward.user_id == user.user_id)
            .order_by(Reward.start_date)
        )
        rewards = session.exec(reward_query).all()
<<<<<<< HEAD
        
        if not rewards:
         continue
=======

>>>>>>> 0a2e21dd
        last_reward = rewards[-1]
        if (
            last_reward.campaign_name == constants.Campaign.KOL_AND_PARTNER.value
            or last_reward.campaign_name == constants.Campaign.DEFAULT.value
        ):
            reward_percentage = get_reward_percentage_by_user_tvl(
                rewards_thresholds, user
            )
            if reward_percentage != last_reward.reward_percentage:
                last_reward.status = constants.Status.CLOSED
                last_reward.end_date = current_time
                new_reward = Reward(
                    user_id=user.user_id,
                    reward_percentage=reward_percentage,
                    start_date=current_time,
                    end_date=None,
                    campaign_name=constants.Campaign.KOL_AND_PARTNER.value,
                )
                session.add(new_reward)
        session.commit()


def get_reward_percentage_by_user_tvl(rewards_thresholds, user):
    tvl = 0
    reward_percentage = 0
    user_last_30_days_tvl_query = (
        select(UserLast30DaysTVL)
        .where(UserLast30DaysTVL.user_id == user.user_id)
        .order_by(UserLast30DaysTVL.created_at.desc())
    )
    user_last_30_days_tvl = session.exec(user_last_30_days_tvl_query).first()
    if user_last_30_days_tvl is not None:
        tvl = user_last_30_days_tvl.total_value_locked
    for rewards_threshold in rewards_thresholds:
        if tvl >= rewards_threshold.threshold:
            reward_percentage = rewards_threshold.commission_rate
    return reward_percentage


if __name__ == "__main__":
    setup_logging_to_console()
    setup_logging_to_file("reward_distribution_job", logger=logger, level=logging.DEBUG)
    current_time = datetime.now(timezone.utc)
    logger.info("Job started at %s", current_time)
    distribute_referral_101_rewards(current_time)
    distribute_kol_and_partner_rewards(current_time)<|MERGE_RESOLUTION|>--- conflicted
+++ resolved
@@ -1,207 +1,203 @@
-import logging
-from datetime import datetime, timedelta, timezone
-from sqlmodel import Session, select
-from core import constants
-from log import setup_logging_to_console, setup_logging_to_file
-from models.campaigns import Campaign
-from models.referralcodes import ReferralCode
-from models.referrals import Referral
-from models.reward_thresholds import RewardThresholds
-from models.rewards import Reward
-from models.user import User
-from models.user_last_30_days_tvl import UserLast30DaysTVL
-from models.user_portfolio import UserPortfolio
-from core.db import engine
-
-
-logging.basicConfig(level=logging.INFO)
-logger = logging.getLogger(__name__)
-
-session = Session(engine)
-
-
-def distribute_referral_101_rewards(current_time):
-    with Session(engine) as session:
-        campaign_101 = session.exec(
-            select(Campaign).where(
-                Campaign.name == constants.Campaign.REFERRAL_101.value
-            )
-        ).first()
-        if campaign_101 is None or campaign_101.status == constants.Status.CLOSED.value:
-            logger.info("No active campaign found or campaign is closed.")
-            return
-        logger.info(
-            "Starting reward distribution job for campaign: %s", campaign_101.name
-        )    
-
-        unique_referrers = []
-        referrals_query = select(Referral).order_by(Referral.created_at)
-        referrals = session.exec(referrals_query).all()
-        logger.info("Retrieved %d referrals", len(referrals))
-
-        for referral in referrals:
-            logger.debug("Processing referral: %s", referral)
-            if len(unique_referrers) >= constants.REWARD_HIGH_LIMIT:
-                logger.info("Reached reward high limit, stopping further processing.")
-                break
-
-            if referral.referrer_id in unique_referrers:
-                logger.debug(
-                    "Referrer %s already processed, skipping.", referral.referrer_id
-                )
-                continue
-
-            reward_query = (
-                select(Reward)
-                .where(Reward.user_id == referral.referrer_id)
-                .order_by(Reward.start_date)
-            )
-            rewards = session.exec(reward_query).all()
-            is_already_in_101_campaign = False
-            
-            if rewards is None:
-                continue
-            
-            for reward in rewards:
-                if reward.campaign_name == campaign_101.name:
-                    unique_referrers.append(referral.referrer_id)
-                    is_already_in_101_campaign = True
-                    break
-
-            last_reward = rewards[-1]
-            
-            if last_reward.campaign_name == campaign_101.name:
-                if (
-                    last_reward.end_date is not None
-                    and last_reward.end_date.replace(tzinfo=timezone.utc) < current_time
-                ):
-                    logger.debug(
-                        "Last reward for referrer %s is expired, updating status and adding new reward.",
-                        referral.referrer_id,
-                    )
-                    last_reward.status = constants.Status.CLOSED
-                    new_reward = Reward(
-                        user_id=referral.referrer_id,
-                        reward_percentage=constants.REWARD_DEFAULT_PERCENTAGE,
-                        start_date=current_time,
-                        end_date=None,
-                        campaign_name=constants.Campaign.DEFAULT.value,
-                    )
-                    session.add(new_reward)
-                    session.commit()
-                continue
-            if is_already_in_101_campaign:
-                continue
-            
-            user_query = select(User).where(User.user_id == referral.referee_id)
-            user = session.exec(user_query).first()
-            if not user:
-                logger.debug("No user found with ID %s, skipping.", referral.referee_id)
-                continue
-
-            user_portfolio_query = select(UserPortfolio).where(
-                UserPortfolio.user_address == user.wallet_address
-            )
-            user_portfolios = session.exec(user_portfolio_query).all()
-            for user_portfolio in user_portfolios:
-                if user_portfolio.total_balance >= constants.MIN_FUNDS_FOR_HIGH_REWARD:
-                    logger.debug(
-                        "User portfolio balance is sufficient for high reward, processing referrer %s",
-                        referral.referrer_id,
-                    )
-                    last_reward.status = constants.Status.CLOSED
-                    last_reward.end_date = current_time
-                    high_reward = Reward(
-                        user_id=referral.referrer_id,
-                        reward_percentage=constants.REWARD_HIGH_PERCENTAGE,
-                        start_date=current_time,
-                        end_date=current_time
-                        + timedelta(constants.HIGH_REWARD_DURATION_DAYS),
-                        campaign_name=campaign_101.name,
-                    )
-                    session.add(high_reward)
-                    session.commit()
-                    logger.debug(
-                        "High reward added for referrer %s", referral.referrer_id
-                    )
-                    unique_referrers.append(referral.referrer_id)
-                    break
-
-        logger.info("Reward distribution job completed.")
-
-
-def distribute_kol_and_partner_rewards(current_time):
-    statement = select(Campaign).where(
-        Campaign.name == constants.Campaign.KOL_AND_PARTNER.value
-    )
-    campaign = session.exec(statement).first()
-    if campaign is None or campaign.status == constants.Status.CLOSED.value:
-        return
-    logger.info("Starting KOL and Partner reward distribution job...")
-    rewards_thresholds = session.exec(
-        select(RewardThresholds).order_by(RewardThresholds.tier)
-    ).all()
-    user_query = select(User).where(
-        User.tier.in_([constants.UserTier.KOL.value, constants.UserTier.PARTNER.value])
-    )
-    users = session.exec(user_query).all()
-    for user in users:
-        reward_query = (
-            select(Reward)
-            .where(Reward.user_id == user.user_id)
-            .order_by(Reward.start_date)
-        )
-        rewards = session.exec(reward_query).all()
-<<<<<<< HEAD
-        
-        if not rewards:
-         continue
-=======
-
->>>>>>> 0a2e21dd
-        last_reward = rewards[-1]
-        if (
-            last_reward.campaign_name == constants.Campaign.KOL_AND_PARTNER.value
-            or last_reward.campaign_name == constants.Campaign.DEFAULT.value
-        ):
-            reward_percentage = get_reward_percentage_by_user_tvl(
-                rewards_thresholds, user
-            )
-            if reward_percentage != last_reward.reward_percentage:
-                last_reward.status = constants.Status.CLOSED
-                last_reward.end_date = current_time
-                new_reward = Reward(
-                    user_id=user.user_id,
-                    reward_percentage=reward_percentage,
-                    start_date=current_time,
-                    end_date=None,
-                    campaign_name=constants.Campaign.KOL_AND_PARTNER.value,
-                )
-                session.add(new_reward)
-        session.commit()
-
-
-def get_reward_percentage_by_user_tvl(rewards_thresholds, user):
-    tvl = 0
-    reward_percentage = 0
-    user_last_30_days_tvl_query = (
-        select(UserLast30DaysTVL)
-        .where(UserLast30DaysTVL.user_id == user.user_id)
-        .order_by(UserLast30DaysTVL.created_at.desc())
-    )
-    user_last_30_days_tvl = session.exec(user_last_30_days_tvl_query).first()
-    if user_last_30_days_tvl is not None:
-        tvl = user_last_30_days_tvl.total_value_locked
-    for rewards_threshold in rewards_thresholds:
-        if tvl >= rewards_threshold.threshold:
-            reward_percentage = rewards_threshold.commission_rate
-    return reward_percentage
-
-
-if __name__ == "__main__":
-    setup_logging_to_console()
-    setup_logging_to_file("reward_distribution_job", logger=logger, level=logging.DEBUG)
-    current_time = datetime.now(timezone.utc)
-    logger.info("Job started at %s", current_time)
-    distribute_referral_101_rewards(current_time)
-    distribute_kol_and_partner_rewards(current_time)+import logging
+from datetime import datetime, timedelta, timezone
+from sqlmodel import Session, select
+from core import constants
+from log import setup_logging_to_console, setup_logging_to_file
+from models.campaigns import Campaign
+from models.referralcodes import ReferralCode
+from models.referrals import Referral
+from models.reward_thresholds import RewardThresholds
+from models.rewards import Reward
+from models.user import User
+from models.user_last_30_days_tvl import UserLast30DaysTVL
+from models.user_portfolio import UserPortfolio
+from core.db import engine
+
+
+logging.basicConfig(level=logging.INFO)
+logger = logging.getLogger(__name__)
+
+session = Session(engine)
+
+
+def distribute_referral_101_rewards(current_time):
+    with Session(engine) as session:
+        campaign_101 = session.exec(
+            select(Campaign).where(
+                Campaign.name == constants.Campaign.REFERRAL_101.value
+            )
+        ).first()
+        if campaign_101 is None or campaign_101.status == constants.Status.CLOSED.value:
+            logger.info("No active campaign found or campaign is closed.")
+            return
+        logger.info(
+            "Starting reward distribution job for campaign: %s", campaign_101.name
+        )    
+
+        unique_referrers = []
+        referrals_query = select(Referral).order_by(Referral.created_at)
+        referrals = session.exec(referrals_query).all()
+        logger.info("Retrieved %d referrals", len(referrals))
+
+        for referral in referrals:
+            logger.debug("Processing referral: %s", referral)
+            if len(unique_referrers) >= constants.REWARD_HIGH_LIMIT:
+                logger.info("Reached reward high limit, stopping further processing.")
+                break
+
+            if referral.referrer_id in unique_referrers:
+                logger.debug(
+                    "Referrer %s already processed, skipping.", referral.referrer_id
+                )
+                continue
+
+            reward_query = (
+                select(Reward)
+                .where(Reward.user_id == referral.referrer_id)
+                .order_by(Reward.start_date)
+            )
+            rewards = session.exec(reward_query).all()
+            is_already_in_101_campaign = False
+            
+            if rewards is None:
+                continue
+            
+            for reward in rewards:
+                if reward.campaign_name == campaign_101.name:
+                    unique_referrers.append(referral.referrer_id)
+                    is_already_in_101_campaign = True
+                    break
+
+            last_reward = rewards[-1]
+            
+            if last_reward.campaign_name == campaign_101.name:
+                if (
+                    last_reward.end_date is not None
+                    and last_reward.end_date.replace(tzinfo=timezone.utc) < current_time
+                ):
+                    logger.debug(
+                        "Last reward for referrer %s is expired, updating status and adding new reward.",
+                        referral.referrer_id,
+                    )
+                    last_reward.status = constants.Status.CLOSED
+                    new_reward = Reward(
+                        user_id=referral.referrer_id,
+                        reward_percentage=constants.REWARD_DEFAULT_PERCENTAGE,
+                        start_date=current_time,
+                        end_date=None,
+                        campaign_name=constants.Campaign.DEFAULT.value,
+                    )
+                    session.add(new_reward)
+                    session.commit()
+                continue
+            if is_already_in_101_campaign:
+                continue
+            
+            user_query = select(User).where(User.user_id == referral.referee_id)
+            user = session.exec(user_query).first()
+            if not user:
+                logger.debug("No user found with ID %s, skipping.", referral.referee_id)
+                continue
+
+            user_portfolio_query = select(UserPortfolio).where(
+                UserPortfolio.user_address == user.wallet_address
+            )
+            user_portfolios = session.exec(user_portfolio_query).all()
+            for user_portfolio in user_portfolios:
+                if user_portfolio.total_balance >= constants.MIN_FUNDS_FOR_HIGH_REWARD:
+                    logger.debug(
+                        "User portfolio balance is sufficient for high reward, processing referrer %s",
+                        referral.referrer_id,
+                    )
+                    last_reward.status = constants.Status.CLOSED
+                    last_reward.end_date = current_time
+                    high_reward = Reward(
+                        user_id=referral.referrer_id,
+                        reward_percentage=constants.REWARD_HIGH_PERCENTAGE,
+                        start_date=current_time,
+                        end_date=current_time
+                        + timedelta(constants.HIGH_REWARD_DURATION_DAYS),
+                        campaign_name=campaign_101.name,
+                    )
+                    session.add(high_reward)
+                    session.commit()
+                    logger.debug(
+                        "High reward added for referrer %s", referral.referrer_id
+                    )
+                    unique_referrers.append(referral.referrer_id)
+                    break
+
+        logger.info("Reward distribution job completed.")
+
+
+def distribute_kol_and_partner_rewards(current_time):
+    statement = select(Campaign).where(
+        Campaign.name == constants.Campaign.KOL_AND_PARTNER.value
+    )
+    campaign = session.exec(statement).first()
+    if campaign is None or campaign.status == constants.Status.CLOSED.value:
+        return
+    logger.info("Starting KOL and Partner reward distribution job...")
+    rewards_thresholds = session.exec(
+        select(RewardThresholds).order_by(RewardThresholds.tier)
+    ).all()
+    user_query = select(User).where(
+        User.tier.in_([constants.UserTier.KOL.value, constants.UserTier.PARTNER.value])
+    )
+    users = session.exec(user_query).all()
+    for user in users:
+        reward_query = (
+            select(Reward)
+            .where(Reward.user_id == user.user_id)
+            .order_by(Reward.start_date)
+        )
+        rewards = session.exec(reward_query).all()
+        
+        if not rewards:
+         continue
+        last_reward = rewards[-1]
+        if (
+            last_reward.campaign_name == constants.Campaign.KOL_AND_PARTNER.value
+            or last_reward.campaign_name == constants.Campaign.DEFAULT.value
+        ):
+            reward_percentage = get_reward_percentage_by_user_tvl(
+                rewards_thresholds, user
+            )
+            if reward_percentage != last_reward.reward_percentage:
+                last_reward.status = constants.Status.CLOSED
+                last_reward.end_date = current_time
+                new_reward = Reward(
+                    user_id=user.user_id,
+                    reward_percentage=reward_percentage,
+                    start_date=current_time,
+                    end_date=None,
+                    campaign_name=constants.Campaign.KOL_AND_PARTNER.value,
+                )
+                session.add(new_reward)
+        session.commit()
+
+
+def get_reward_percentage_by_user_tvl(rewards_thresholds, user):
+    tvl = 0
+    reward_percentage = 0
+    user_last_30_days_tvl_query = (
+        select(UserLast30DaysTVL)
+        .where(UserLast30DaysTVL.user_id == user.user_id)
+        .order_by(UserLast30DaysTVL.created_at.desc())
+    )
+    user_last_30_days_tvl = session.exec(user_last_30_days_tvl_query).first()
+    if user_last_30_days_tvl is not None:
+        tvl = user_last_30_days_tvl.total_value_locked
+    for rewards_threshold in rewards_thresholds:
+        if tvl >= rewards_threshold.threshold:
+            reward_percentage = rewards_threshold.commission_rate
+    return reward_percentage
+
+
+if __name__ == "__main__":
+    setup_logging_to_console()
+    setup_logging_to_file("reward_distribution_job", logger=logger, level=logging.DEBUG)
+    current_time = datetime.now(timezone.utc)
+    logger.info("Job started at %s", current_time)
+    distribute_referral_101_rewards(current_time)
+    distribute_kol_and_partner_rewards(current_time)